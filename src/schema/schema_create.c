--- conflicted
+++ resolved
@@ -67,11 +67,7 @@
 	 * call, otherwise we could race with a drop.
 	 */
 	WT_ERR(__wt_conn_btree_get(
-<<<<<<< HEAD
-	    session, uri, NULL, cfg, WT_DHANDLE_EXCLUSIVE));
-=======
-	    session, uri, NULL, NULL, WT_BTREE_EXCLUSIVE));
->>>>>>> 7d2126b5
+	    session, uri, NULL, NULL, WT_DHANDLE_EXCLUSIVE));
 	if (WT_META_TRACKING(session))
 		WT_ERR(__wt_meta_track_handle_lock(session, 1));
 	else
