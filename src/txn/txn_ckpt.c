/*-
 * Copyright (c) 2008-2013 WiredTiger, Inc.
 *	All rights reserved.
 *
 * See the file LICENSE for redistribution information.
 */

#include "wt_internal.h"

/*
 * __checkpoint_name_check --
 *	Check for an attempt to name a checkpoint that includes anything
 * other than a file object.
 */
static int
__checkpoint_name_check(WT_SESSION_IMPL *session, const char *uri)
{
	WT_CURSOR *cursor;
	WT_DECL_RET;
	const char *fail;

	cursor = NULL;
	fail = NULL;

	/*
	 * This function exists as a place for this comment: named checkpoints
	 * are only supported on file objects, and not on LSM trees or Memrata
	 * devices.  If a target list is configured for the checkpoint, this
	 * function is called with each target list entry; check the entry to
	 * make sure it's backed by a file.  If no target list is configured,
	 * confirm the metadata file contains no non-file objects.
	 */
	if (uri == NULL) {
		WT_ERR(__wt_metadata_cursor(session, NULL, &cursor));
		while ((ret = cursor->next(cursor)) == 0) {
			WT_ERR(cursor->get_key(cursor, &uri));
			if (!WT_PREFIX_MATCH(uri, "colgroup:") &&
			    !WT_PREFIX_MATCH(uri, "file:") &&
			    !WT_PREFIX_MATCH(uri, "index:") &&
			    !WT_PREFIX_MATCH(uri, "table:")) {
				fail = uri;
				break;
			}
		}
		WT_ERR_NOTFOUND_OK(ret);
	} else
		if (!WT_PREFIX_MATCH(uri, "colgroup:") &&
		    !WT_PREFIX_MATCH(uri, "file:") &&
		    !WT_PREFIX_MATCH(uri, "index:") &&
		    !WT_PREFIX_MATCH(uri, "table:"))
			fail = uri;

	if (fail != NULL)
		WT_ERR_MSG(session, EINVAL,
		    "%s object does not support named checkpoints", fail);

err:	if (cursor != NULL)
		WT_TRET(cursor->close(cursor));
	return (ret);
}

/*
 * __checkpoint_apply --
 *	Apply an operation to all files involved in a checkpoint.
 */
static int
__checkpoint_apply(WT_SESSION_IMPL *session, const char *cfg[],
	int (*op)(WT_SESSION_IMPL *, const char *[]), int *fullp)
{
	WT_CONFIG targetconf;
	WT_CONFIG_ITEM cval, k, v;
	WT_DECL_ITEM(tmp);
	WT_DECL_RET;
	int ckpt_closed, named, target_list;

	target_list = 0;

	/* Flag if this is a named checkpoint. */
	WT_ERR(__wt_config_gets(session, cfg, "name", &cval));
	named = cval.len != 0;

	/* Step through the list of targets and checkpoint each one. */
	WT_ERR(__wt_config_gets(session, cfg, "target", &cval));
	WT_ERR(__wt_config_subinit(session, &targetconf, &cval));
	while ((ret = __wt_config_next(&targetconf, &k, &v)) == 0) {
		if (!target_list) {
			WT_ERR(__wt_scr_alloc(session, 512, &tmp));
			target_list = 1;
		}

		if (v.len != 0)
			WT_ERR_MSG(session, EINVAL,
			    "invalid checkpoint target %.*s: URIs may require "
			    "quoting",
			    (int)cval.len, (char *)cval.str);

		/* Some objects don't support named checkpoints. */
		if (named)
			WT_ERR(__checkpoint_name_check(session, k.str));

		WT_ERR(__wt_buf_fmt(session, tmp, "%.*s", (int)k.len, k.str));
		if ((ret = __wt_schema_worker(
		    session, tmp->data, op, NULL, cfg, 0)) != 0)
			WT_ERR_MSG(session, ret, "%s", (const char *)tmp->data);
	}
	WT_ERR_NOTFOUND_OK(ret);

	if (!target_list) {
		/* Some objects don't support named checkpoints. */
		if (named)
			WT_ERR(__checkpoint_name_check(session, NULL));

		/*
		 * If the checkpoint is named or we're dropping checkpoints, we
		 * checkpoint both open and closed files; else, only checkpoint
		 * open files.
		 *
		 * XXX
		 * We don't optimize unnamed checkpoints of a list of targets,
		 * we open the targets and checkpoint them even if they are
		 * quiescent and don't need a checkpoint, believing applications
		 * unlikely to checkpoint a list of closed targets.
		 */
		ckpt_closed = named;
		if (!ckpt_closed) {
			WT_ERR(__wt_config_gets(session, cfg, "drop", &cval));
			ckpt_closed = cval.len != 0;
		}
		WT_ERR(ckpt_closed ?
		    __wt_meta_btree_apply(session, op, cfg) :
		    __wt_conn_btree_apply(session, op, cfg));
	}

err:	__wt_scr_free(&tmp);
	if (ret == 0 && fullp != NULL)
		*fullp = !target_list;
	return (ret);
}

/*
 * __checkpoint_data_source --
 *	Checkpoint all data sources.
 */
static int
__checkpoint_data_source(WT_SESSION_IMPL *session, const char *cfg[])
{
	WT_NAMED_DATA_SOURCE *ndsrc;
	WT_DATA_SOURCE *dsrc;

	/*
	 * A place-holder, to support Memrata devices: we assume calling the
	 * underlying data-source session checkpoint function is sufficient to
	 * checkpoint all objects in the data source, open or closed, and we
	 * don't attempt to optimize the checkpoint of individual targets.
	 * Those assumptions is correct for the Memrata device, but it's not
	 * necessarily going to be true for other data sources.
	 *
	 * It's not difficult to support data-source checkpoints of individual
	 * targets (__wt_schema_worker is the underlying function that will do
	 * the work, and it's already written to support data-sources, although
	 * we'd probably need to pass the URI of the object to the data source
	 * checkpoint function which we don't currently do).  However, doing a
	 * full data checkpoint is trickier: currently, the connection code is
	 * written to ignore all objects other than "file:", and that code will
	 * require significant changes to work with data sources.
	 */
	TAILQ_FOREACH(ndsrc, &S2C(session)->dsrcqh, q) {
		dsrc = ndsrc->dsrc;
		if (dsrc->checkpoint != NULL)
			WT_RET(dsrc->checkpoint(dsrc,
			    (WT_SESSION *)session, (WT_CONFIG_ARG *)cfg));
	}
	return (0);
}

/*
 * __wt_txn_checkpoint --
 *	Checkpoint a database or a list of objects in the database.
 */
int
__wt_txn_checkpoint(WT_SESSION_IMPL *session, const char *cfg[])
{
	WT_CONNECTION_IMPL *conn;
	WT_DATA_HANDLE *dhandle;
	WT_DECL_ITEM(tmp);
	WT_DECL_RET;
	WT_SESSION *wt_session;
	WT_TXN *txn;
	WT_TXN_ISOLATION saved_isolation;
	void *saved_meta_next;
	int full, tracking;

	conn = S2C(session);
	saved_isolation = session->isolation;
	txn = &session->txn;
	tracking = 0;

	/*
	 * Update the global oldest ID so we do all possible cleanup.
	 *
	 * This is particularly important for compact, so that all dirty pages
	 * can be fully written.
	 */
	__wt_txn_refresh_force(session);

	/*
	 * Only one checkpoint can be active at a time, and checkpoints must run
	 * in the same order as they update the metadata, also, there are other
	 * operations (for example, Btree compaction) that must serialize with
	 * checkpoints.
	 */
	__wt_spin_lock(session, &conn->checkpoint_lock);

	/* Flush data-sources before we start the checkpoint. */
	WT_ERR(__checkpoint_data_source(session, cfg));

	/* Flush dirty leaf pages before we start the checkpoint. */
<<<<<<< HEAD
	txn->isolation = TXN_ISO_READ_COMMITTED;
	WT_ERR(__checkpoint_apply(
	    session, cfg, __wt_checkpoint_write_leaves, &full));
=======
	session->isolation = txn->isolation = TXN_ISO_READ_COMMITTED;
	WT_ERR(__checkpoint_apply(session, cfg, __wt_checkpoint_write_leaves));
>>>>>>> 4107ba08

	WT_ERR(__wt_meta_track_on(session));
	tracking = 1;

	/* Tell logging that we are about to start a database checkpoint. */
	if (S2C(session)->logging && full)
		WT_ERR(__wt_txn_log_checkpoint(
		    session, 1, WT_TXN_LOG_CKPT_PREPARE, NULL));

	/* Start a snapshot transaction for the checkpoint. */
	wt_session = &session->iface;
	WT_ERR(wt_session->begin_transaction(wt_session, "isolation=snapshot"));

	/* Tell logging that we have started a database checkpoint. */
	if (S2C(session)->logging && full)
		WT_ERR(__wt_txn_log_checkpoint(
		    session, 1, WT_TXN_LOG_CKPT_START, NULL));

	WT_ERR(__checkpoint_apply(session, cfg, __wt_checkpoint, NULL));

	/* Release the snapshot transaction, before syncing the file(s). */
	__wt_txn_release(session);

	/*
	 * Checkpoints have to hit disk (it would be reasonable to configure for
	 * lazy checkpoints, but we don't support them yet).
	 */
	if (F_ISSET(conn, WT_CONN_CKPT_SYNC))
		WT_ERR(__checkpoint_apply(
		    session, cfg, __wt_checkpoint_sync, NULL));

	/* Checkpoint the metadata file. */
	SLIST_FOREACH(dhandle, &conn->dhlh, l) {
		if (WT_IS_METADATA(dhandle) ||
		    !WT_PREFIX_MATCH(dhandle->name, "file:"))
			break;
	}
	if (dhandle == NULL)
		WT_ERR_MSG(session, EINVAL,
		    "checkpoint unable to find open meta-data handle");

	/*
	 * Disable metadata tracking during the metadata checkpoint.
	 *
	 * We don't lock old checkpoints in the metadata file: there is no way
	 * to open one.  We are holding other handle locks, it is not safe to
	 * lock conn->spinlock.
	 */
	session->isolation = txn->isolation = TXN_ISO_READ_UNCOMMITTED;
	saved_meta_next = session->meta_track_next;
	session->meta_track_next = NULL;
	WT_WITH_DHANDLE(session, dhandle, ret = __wt_checkpoint(session, cfg));
	session->meta_track_next = saved_meta_next;
	WT_ERR(ret);

err:	/*
	 * XXX
	 * Rolling back the changes here is problematic.
	 *
	 * If we unroll here, we need a way to roll back changes to the avail
	 * list for each tree that was successfully synced before the error
	 * occurred.  Otherwise, the next time we try this operation, we will
	 * try to free an old checkpoint again.
	 *
	 * OTOH, if we commit the changes after a failure, we have partially
	 * overwritten the checkpoint, so what ends up on disk is not
	 * consistent.
	 */
	session->isolation = txn->isolation = TXN_ISO_READ_UNCOMMITTED;
	if (tracking)
		WT_TRET(__wt_meta_track_off(session, ret != 0));

	if (F_ISSET(txn, TXN_RUNNING))
		__wt_txn_release(session);
<<<<<<< HEAD

	/* Tell logging that we have finished a database checkpoint. */
	if (S2C(session)->logging && full)
		WT_TRET(__wt_txn_log_checkpoint(session, 1,
		    (ret == 0) ? WT_TXN_LOG_CKPT_STOP : WT_TXN_LOG_CKPT_FAIL,
		    NULL));

=======
	else
		__wt_txn_release_snapshot(session);
>>>>>>> 4107ba08
	__wt_spin_unlock(session, &conn->checkpoint_lock);

	__wt_scr_free(&tmp);
	session->isolation = txn->isolation = saved_isolation;
	return (ret);
}

/*
 * __ckpt_name_ok --
 *	Complain if our reserved checkpoint name is used.
 */
static int
__ckpt_name_ok(WT_SESSION_IMPL *session, const char *name, size_t len)
{
	/*
	 * The internal checkpoint name is special, applications aren't allowed
	 * to use it.  Be aggressive and disallow any matching prefix, it makes
	 * things easier when checking in other places.
	 */
	if (len < strlen(WT_CHECKPOINT))
		return (0);
	if (!WT_PREFIX_MATCH(name, WT_CHECKPOINT))
		return (0);

	WT_RET_MSG(session, EINVAL,
	    "the checkpoint name \"%s\" is reserved", WT_CHECKPOINT);
}

/*
 * __drop --
 *	Drop all checkpoints with a specific name.
 */
static void
__drop(WT_CKPT *ckptbase, const char *name, size_t len)
{
	WT_CKPT *ckpt;

	/*
	 * If we're dropping internal checkpoints, match to the '.' separating
	 * the checkpoint name from the generational number, and take all that
	 * we can find.  Applications aren't allowed to use any variant of this
	 * name, so the test is still pretty simple, if the leading bytes match,
	 * it's one we want to drop.
	 */
	if (strncmp(WT_CHECKPOINT, name, len) == 0) {
		WT_CKPT_FOREACH(ckptbase, ckpt)
			if (WT_PREFIX_MATCH(ckpt->name, WT_CHECKPOINT))
				F_SET(ckpt, WT_CKPT_DELETE);
	} else
		WT_CKPT_FOREACH(ckptbase, ckpt)
			if (WT_STRING_MATCH(ckpt->name, name, len))
				F_SET(ckpt, WT_CKPT_DELETE);
}

/*
 * __drop_from --
 *	Drop all checkpoints after, and including, the named checkpoint.
 */
static void
__drop_from(WT_CKPT *ckptbase, const char *name, size_t len)
{
	WT_CKPT *ckpt;
	int matched;

	/*
	 * There's a special case -- if the name is "all", then we delete all
	 * of the checkpoints.
	 */
	if (WT_STRING_MATCH("all", name, len)) {
		WT_CKPT_FOREACH(ckptbase, ckpt)
			F_SET(ckpt, WT_CKPT_DELETE);
		return;
	}

	/*
	 * We use the first checkpoint we can find, that is, if there are two
	 * checkpoints with the same name in the list, we'll delete from the
	 * first match to the end.
	 */
	matched = 0;
	WT_CKPT_FOREACH(ckptbase, ckpt) {
		if (!matched && !WT_STRING_MATCH(ckpt->name, name, len))
			continue;

		matched = 1;
		F_SET(ckpt, WT_CKPT_DELETE);
	}
}

/*
 * __drop_to --
 *	Drop all checkpoints before, and including, the named checkpoint.
 */
static void
__drop_to(WT_CKPT *ckptbase, const char *name, size_t len)
{
	WT_CKPT *ckpt, *mark;

	/*
	 * We use the last checkpoint we can find, that is, if there are two
	 * checkpoints with the same name in the list, we'll delete from the
	 * beginning to the second match, not the first.
	 */
	mark = NULL;
	WT_CKPT_FOREACH(ckptbase, ckpt)
		if (WT_STRING_MATCH(ckpt->name, name, len))
			mark = ckpt;

	if (mark == NULL)
		return;

	WT_CKPT_FOREACH(ckptbase, ckpt) {
		F_SET(ckpt, WT_CKPT_DELETE);

		if (ckpt == mark)
			break;
	}
}

/*
 * __checkpoint_worker --
 *	Checkpoint a tree.
 */
static int
__checkpoint_worker(
    WT_SESSION_IMPL *session, const char *cfg[], int is_checkpoint)
{
	WT_BM *bm;
	WT_BTREE *btree;
	WT_CKPT *ckpt, *ckptbase;
	WT_CONFIG dropconf;
	WT_CONFIG_ITEM cval, k, v;
	WT_CONNECTION_IMPL *conn;
	WT_DATA_HANDLE *dhandle;
	WT_DECL_RET;
<<<<<<< HEAD
	WT_LSN ckptlsn;
	WT_TXN *txn;
	WT_TXN_ISOLATION saved_isolation;
=======
>>>>>>> 4107ba08
	const char *name;
	int deleted, force, hot_backup_locked, track_ckpt;
	char *name_alloc;

	btree = S2BT(session);
	conn = S2C(session);
	dhandle = session->dhandle;

	bm = btree->bm;
	ckpt = ckptbase = NULL;
<<<<<<< HEAD
	INIT_LSN(&ckptlsn);
	dhandle = session->dhandle;
	name_alloc = NULL;
	txn = &session->txn;
	saved_isolation = txn->isolation;
=======
>>>>>>> 4107ba08
	hot_backup_locked = 0;
	name_alloc = NULL;
	track_ckpt = 1;

	/*
	 * Checkpoint handles are read-only by definition and don't participate
	 * in checkpoints.   Closing one discards its blocks, otherwise there's
	 * no work to do.
	 */
	if (dhandle->checkpoint != NULL)
		return (is_checkpoint ? 0 :
		    __wt_bt_cache_op(
		    session, NULL, WT_SYNC_DISCARD_NOWRITE));

	/*
	 * If closing a file that's never been modified, discard its blocks.
	 * If checkpoint of a file that's never been modified, we may still
	 * have to checkpoint it, we'll test again once we understand the
	 * nature of the checkpoint.
	 */
	if (!btree->modified && !is_checkpoint)
		return (__wt_bt_cache_op(
		    session, NULL, WT_SYNC_DISCARD_NOWRITE));

	/*
	 * Get the list of checkpoints for this file.  If there's no reference
	 * to the file in the metadata (the file is dead), then discard it from
	 * the cache without bothering to write any dirty pages.
	 */
	if ((ret = __wt_meta_ckptlist_get(
	    session, dhandle->name, &ckptbase)) == WT_NOTFOUND) {
		WT_ASSERT(session, session->dhandle->refcnt == 0);
		return (__wt_bt_cache_op(
		    session, NULL, WT_SYNC_DISCARD_NOWRITE));
	}
	WT_ERR(ret);

	/* This may be a named checkpoint, check the configuration. */
	cval.len = 0;
	if (cfg != NULL)
		WT_ERR(__wt_config_gets(session, cfg, "name", &cval));
	if (cval.len == 0)
		name = WT_CHECKPOINT;
	else {
		WT_ERR(__ckpt_name_ok(session, cval.str, cval.len));
		WT_ERR(__wt_strndup(session, cval.str, cval.len, &name_alloc));
		name = name_alloc;
	}

	/* We may be dropping specific checkpoints, check the configuration. */
	if (cfg != NULL) {
		cval.len = 0;
		WT_ERR(__wt_config_gets(session, cfg, "drop", &cval));
		if (cval.len != 0) {
			WT_ERR(__wt_config_subinit(session, &dropconf, &cval));
			while ((ret =
			    __wt_config_next(&dropconf, &k, &v)) == 0) {
				/* Disallow the reserved checkpoint name. */
				if (v.len == 0)
					WT_ERR(__ckpt_name_ok(
					    session, k.str, k.len));
				else
					WT_ERR(__ckpt_name_ok(
					    session, v.str, v.len));

				if (v.len == 0)
					__drop(ckptbase, k.str, k.len);
				else if (WT_STRING_MATCH("from", k.str, k.len))
					__drop_from(ckptbase, v.str, v.len);
				else if (WT_STRING_MATCH("to", k.str, k.len))
					__drop_to(ckptbase, v.str, v.len);
				else
					WT_ERR_MSG(session, EINVAL,
					    "unexpected value for checkpoint "
					    "key: %.*s",
					    (int)k.len, k.str);
			}
			WT_ERR_NOTFOUND_OK(ret);
		}
	}

	/* Drop checkpoints with the same name as the one we're taking. */
	__drop(ckptbase, name, strlen(name));

	/*
	 * Check for clean objects not requiring a checkpoint.
	 *
	 * If we're closing a handle, and the object is clean, we can skip the
	 * checkpoint, whatever checkpoints we have are sufficient.  (We might
	 * not have any checkpoints if the object was never modified, and that's
	 * OK: the object creation code doesn't mark the tree modified so we can
	 * skip newly created trees here.)
	 *
	 * If the application repeatedly checkpoints an object (imagine hourly
	 * checkpoints using the same explicit or internal name), there's no
	 * reason to repeat the checkpoint for clean objects.  The test is if
	 * the only checkpoint we're deleting is the last one in the list and
	 * it has the same name as the checkpoint we're about to take, skip the
	 * work.  (We can't skip checkpoints that delete more than the last
	 * checkpoint because deleting those checkpoints might free up space in
	 * the file.)  This means an application toggling between two (or more)
	 * checkpoint names will repeatedly take empty checkpoints, but that's
	 * not likely enough to make detection worthwhile.
	 *
	 * Checkpoint read-only objects otherwise: the application must be able
	 * to open the checkpoint in a cursor after taking any checkpoint, which
	 * means it must exist.
	 */
	force = 0;
	if (!btree->modified && cfg != NULL) {
		ret = __wt_config_gets(session, cfg, "force", &cval);
		if (ret != 0 && ret != WT_NOTFOUND)
			WT_ERR(ret);
		if (ret == 0 && cval.val != 0)
			force = 1;
	}
	if (!btree->modified && !force) {
		if (!is_checkpoint)
			goto skip;

		deleted = 0;
		WT_CKPT_FOREACH(ckptbase, ckpt)
			if (F_ISSET(ckpt, WT_CKPT_DELETE))
				++deleted;
		/*
		 * Complicated test: if we only deleted a single checkpoint, and
		 * it was the last checkpoint in the object, and it has the same
		 * name as the checkpoint we're taking (correcting for internal
		 * checkpoint names with their generational suffix numbers), we
		 * can skip the checkpoint, there's nothing to do.
		 */
		if (deleted == 1 &&
		    F_ISSET(ckpt - 1, WT_CKPT_DELETE) &&
		    (strcmp(name, (ckpt - 1)->name) == 0 ||
		    (WT_PREFIX_MATCH(name, WT_CHECKPOINT) &&
		    WT_PREFIX_MATCH((ckpt - 1)->name, WT_CHECKPOINT))))
			goto skip;
	}

	/* Add a new checkpoint entry at the end of the list. */
	WT_CKPT_FOREACH(ckptbase, ckpt)
		;
	WT_ERR(__wt_strdup(session, name, &ckpt->name));
	F_SET(ckpt, WT_CKPT_ADD);

	/*
	 * We can't delete checkpoints if a backup cursor is open.  WiredTiger
	 * checkpoints are uniquely named and it's OK to have multiple of them
	 * in the system: clear the delete flag for them, and otherwise fail.
	 * Hold the lock until we're done (blocking hot backups from starting),
	 * we don't want to race with a future hot backup.
	 */
	__wt_spin_lock(session, &conn->hot_backup_lock);
	hot_backup_locked = 1;
	if (conn->hot_backup)
		WT_CKPT_FOREACH(ckptbase, ckpt) {
			if (!F_ISSET(ckpt, WT_CKPT_DELETE))
				continue;
			if (WT_PREFIX_MATCH(ckpt->name, WT_CHECKPOINT)) {
				F_CLR(ckpt, WT_CKPT_DELETE);
				continue;
			}
			WT_ERR_MSG(session, EBUSY,
			    "named checkpoints cannot be created if backup "
			    "cursors are open");
		}

	/*
	 * Lock the checkpoints that will be deleted.
	 *
	 * Checkpoints are only locked when tracking is enabled, which covers
	 * checkpoint and drop operations, but not close.  The reasoning is
	 * there should be no access to a checkpoint during close, because any
	 * thread accessing a checkpoint will also have the current file handle
	 * open.
	 */
	if (WT_META_TRACKING(session))
		WT_CKPT_FOREACH(ckptbase, ckpt) {
			if (!F_ISSET(ckpt, WT_CKPT_DELETE))
				continue;

			/*
			 * We can't delete checkpoints referenced by a cursor.
			 * WiredTiger checkpoints are uniquely named and it's
			 * OK to have multiple in the system: clear the delete
			 * flag for them, and otherwise fail.
			 */
			ret = __wt_session_lock_checkpoint(session, ckpt->name);
			if (ret == 0)
				continue;
			if (ret == EBUSY &&
			    WT_PREFIX_MATCH(ckpt->name, WT_CHECKPOINT)) {
				F_CLR(ckpt, WT_CKPT_DELETE);
				continue;
			}
			WT_ERR_MSG(session, ret,
			    "checkpoints cannot be dropped when in-use");
		}

	/*
	 * There are special files: those being bulk-loaded, salvaged, upgraded
	 * or verified during the checkpoint.  We have to do something for those
	 * objects because a checkpoint is an external name the application can
	 * reference and the name must exist no matter what's happening during
	 * the checkpoint.  For bulk-loaded files, we could block until the load
	 * completes, checkpoint the partial load, or magic up an empty-file
	 * checkpoint.  The first is too slow, the second is insane, so do the
	 * third.
	 *    Salvage, upgrade and verify don't currently require any work, all
	 * three hold the schema lock, blocking checkpoints. If we ever want to
	 * fix that (and I bet we eventually will, at least for verify), we can
	 * copy the last checkpoint the file has.  That works if we guarantee
	 * salvage, upgrade and verify act on objects with previous checkpoints
	 * (true if handles are closed/re-opened between object creation and a
	 * subsequent salvage, upgrade or verify operation).  Presumably,
	 * salvage and upgrade will discard all previous checkpoints when they
	 * complete, which is fine with us.  This change will require reference
	 * counting checkpoints, and once that's done, we should use checkpoint
	 * copy instead of forcing checkpoints on clean objects to associate
	 * names with checkpoints.
	 */
	if (is_checkpoint)
		switch (F_ISSET(btree, WT_BTREE_SPECIAL_FLAGS)) {
		case 0:
			break;
		case WT_BTREE_BULK:
			/*
			 * The only checkpoints a bulk-loaded file should have
			 * are fake ones we created without the underlying block
			 * manager.  I'm leaving this code here because it's a
			 * cheap test and a nasty race.
			 */
			WT_CKPT_FOREACH(ckptbase, ckpt)
				if (!F_ISSET(ckpt, WT_CKPT_ADD | WT_CKPT_FAKE))
					WT_ERR_MSG(session, ret,
					    "block-manager checkpoint found "
					    "for a bulk-loaded file");
			track_ckpt = 0;
			goto fake;
		case WT_BTREE_SALVAGE:
		case WT_BTREE_UPGRADE:
		case WT_BTREE_VERIFY:
			WT_ERR_MSG(session, EINVAL,
			    "checkpoints are blocked during salvage, upgrade "
			    "or verify operations");
		}

	/*
	 * If an object has never been used (in other words, if it could become
	 * a bulk-loaded file), then we must fake the checkpoint.  This is good
	 * because we don't write physical checkpoint blocks for just-created
	 * files, but it's not just a good idea.  The reason is because deleting
	 * a physical checkpoint requires writing the file, and fake checkpoints
	 * can't write the file.  If you (1) create a physical checkpoint for an
	 * empty file which writes blocks, (2) start bulk-loading records into
	 * the file, (3) during the bulk-load perform another checkpoint with
	 * the same name; in order to keep from having two checkpoints with the
	 * same name you would have to use the bulk-load's fake checkpoint to
	 * delete a physical checkpoint, and that will end in tears.
	 */
	if (is_checkpoint)
		if (btree->bulk_load_ok) {
			track_ckpt = 0;
			goto fake;
		}

	/*
	 * Mark the root page dirty to ensure something gets written.
	 *
	 * Don't test the tree modify flag first: if the tree is modified,
	 * we must write the root page anyway, we're not adding additional
	 * writes to the process.   If the tree is not modified, we have to
	 * dirty the root page to ensure something gets written.  This is
	 * really about paranoia: if the tree modification value gets out of
	 * sync with the set of dirty pages (modify is set, but there are no
	 * dirty pages), we do a checkpoint without any writes, no checkpoint
	 * is created, and then things get bad.
	 */
	WT_ERR(__wt_bt_cache_force_write(session));

	/* Tell logging that a file checkpoint is starting. */
	if (S2C(session)->logging)
		WT_ERR(__wt_txn_log_checkpoint(
		    session, 0, WT_TXN_LOG_CKPT_START, &ckptlsn));

	/*
	 * Clear the tree's modified flag; any changes before we clear the flag
	 * are guaranteed to be part of this checkpoint (unless reconciliation
	 * skips updates for transactional reasons), and changes subsequent to
	 * the checkpoint start, which might not be included, will re-set the
	 * modified flag.  The "unless reconciliation skips updates" problem is
	 * handled in the reconciliation code: if reconciliation skips updates,
	 * it sets the modified flag itself.  Use a full barrier so we get the
	 * store done quickly, this isn't a performance path.
	 */
	btree->modified = 0;
	WT_FULL_BARRIER();

	/* Flush the file from the cache, creating the checkpoint. */
	if (is_checkpoint)
		WT_ERR(__wt_bt_cache_op(session, ckptbase, WT_SYNC_CHECKPOINT));
	else
		WT_ERR(__wt_bt_cache_op(session, ckptbase, WT_SYNC_DISCARD));

	/*
	 * All blocks being written have been written; set the object's write
	 * generation.
	 */
	WT_CKPT_FOREACH(ckptbase, ckpt)
		if (F_ISSET(ckpt, WT_CKPT_ADD))
			ckpt->write_gen = btree->write_gen;

fake:	/* Update the object's metadata. */
<<<<<<< HEAD
	txn->isolation = TXN_ISO_READ_UNCOMMITTED;
	WT_ERR(__wt_meta_ckptlist_set(
	    session, dhandle->name, ckptbase, &ckptlsn));
=======
	ret = __wt_meta_ckptlist_set(session, dhandle->name, ckptbase);
	WT_ERR(ret);
>>>>>>> 4107ba08

	/*
	 * If we wrote a checkpoint (rather than faking one), pages may be
	 * available for re-use.  If tracking enabled, defer making pages
	 * available until transaction end.  The exception is if the handle
	 * is being discarded, in which case the handle will be gone by the
	 * time we try to apply or unroll the meta tracking event.
	 */
	if (track_ckpt) {
		if (WT_META_TRACKING(session) && is_checkpoint)
			WT_ERR(__wt_meta_track_checkpoint(session));
		else
			WT_ERR(bm->checkpoint_resolve(bm, session));
	}

	/* Tell logging that the checkpoint is complete. */
	if (S2C(session)->logging)
		WT_ERR(__wt_txn_log_checkpoint(
		    session, 0, WT_TXN_LOG_CKPT_STOP, NULL));

err:	if (hot_backup_locked)
		__wt_spin_unlock(session, &conn->hot_backup_lock);
skip:	__wt_meta_ckptlist_free(session, ckptbase);
	__wt_free(session, name_alloc);
	return (ret);
}

/*
 * __wt_checkpoint --
 *	Checkpoint a file.
 */
int
__wt_checkpoint(WT_SESSION_IMPL *session, const char *cfg[])
{
	return (__checkpoint_worker(session, cfg, 1));
}

/*
 * __wt_checkpoint_write_leaves --
 *	Write dirty leaf pages before a checkpoint.
 */
int
__wt_checkpoint_write_leaves(WT_SESSION_IMPL *session, const char *cfg[])
{
	WT_UNUSED(cfg);

	if (S2BT(session)->modified)
		WT_RET(__wt_bt_cache_op(session, NULL, WT_SYNC_WRITE_LEAVES));

	return (0);
}

/*
 * __wt_checkpoint_sync --
 *	Sync a file that has been checkpointed.
 */
int
__wt_checkpoint_sync(WT_SESSION_IMPL *session, const char *cfg[])
{
	WT_BTREE *btree;

	WT_UNUSED(cfg);
	btree = S2BT(session);

	/* Only sync ordinary handles: checkpoint handles are read-only. */
	if (btree->dhandle->checkpoint == NULL && btree->bm != NULL)
		return (btree->bm->sync(btree->bm, session));
	return (0);
}

/*
 * __wt_checkpoint_close --
 *	Checkpoint a file as part of a close.
 */
int
__wt_checkpoint_close(WT_SESSION_IMPL *session, const char *cfg[])
{
	WT_RET(__checkpoint_worker(session, cfg, 0));
	if (F_ISSET(S2C(session), WT_CONN_CKPT_SYNC))
		WT_RET(__wt_checkpoint_sync(session, cfg));
	return (0);
}<|MERGE_RESOLUTION|>--- conflicted
+++ resolved
@@ -215,14 +215,9 @@
 	WT_ERR(__checkpoint_data_source(session, cfg));
 
 	/* Flush dirty leaf pages before we start the checkpoint. */
-<<<<<<< HEAD
-	txn->isolation = TXN_ISO_READ_COMMITTED;
+	session->isolation = txn->isolation = TXN_ISO_READ_COMMITTED;
 	WT_ERR(__checkpoint_apply(
 	    session, cfg, __wt_checkpoint_write_leaves, &full));
-=======
-	session->isolation = txn->isolation = TXN_ISO_READ_COMMITTED;
-	WT_ERR(__checkpoint_apply(session, cfg, __wt_checkpoint_write_leaves));
->>>>>>> 4107ba08
 
 	WT_ERR(__wt_meta_track_on(session));
 	tracking = 1;
@@ -297,7 +292,8 @@
 
 	if (F_ISSET(txn, TXN_RUNNING))
 		__wt_txn_release(session);
-<<<<<<< HEAD
+	else
+		__wt_txn_release_snapshot(session);
 
 	/* Tell logging that we have finished a database checkpoint. */
 	if (S2C(session)->logging && full)
@@ -305,10 +301,6 @@
 		    (ret == 0) ? WT_TXN_LOG_CKPT_STOP : WT_TXN_LOG_CKPT_FAIL,
 		    NULL));
 
-=======
-	else
-		__wt_txn_release_snapshot(session);
->>>>>>> 4107ba08
 	__wt_spin_unlock(session, &conn->checkpoint_lock);
 
 	__wt_scr_free(&tmp);
@@ -444,12 +436,7 @@
 	WT_CONNECTION_IMPL *conn;
 	WT_DATA_HANDLE *dhandle;
 	WT_DECL_RET;
-<<<<<<< HEAD
 	WT_LSN ckptlsn;
-	WT_TXN *txn;
-	WT_TXN_ISOLATION saved_isolation;
-=======
->>>>>>> 4107ba08
 	const char *name;
 	int deleted, force, hot_backup_locked, track_ckpt;
 	char *name_alloc;
@@ -460,14 +447,9 @@
 
 	bm = btree->bm;
 	ckpt = ckptbase = NULL;
-<<<<<<< HEAD
 	INIT_LSN(&ckptlsn);
 	dhandle = session->dhandle;
 	name_alloc = NULL;
-	txn = &session->txn;
-	saved_isolation = txn->isolation;
-=======
->>>>>>> 4107ba08
 	hot_backup_locked = 0;
 	name_alloc = NULL;
 	track_ckpt = 1;
@@ -781,14 +763,8 @@
 			ckpt->write_gen = btree->write_gen;
 
 fake:	/* Update the object's metadata. */
-<<<<<<< HEAD
-	txn->isolation = TXN_ISO_READ_UNCOMMITTED;
 	WT_ERR(__wt_meta_ckptlist_set(
 	    session, dhandle->name, ckptbase, &ckptlsn));
-=======
-	ret = __wt_meta_ckptlist_set(session, dhandle->name, ckptbase);
-	WT_ERR(ret);
->>>>>>> 4107ba08
 
 	/*
 	 * If we wrote a checkpoint (rather than faking one), pages may be
