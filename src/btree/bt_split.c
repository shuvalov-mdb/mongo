/*-
 * Copyright (c) 2014-2015 MongoDB, Inc.
 * Copyright (c) 2008-2014 WiredTiger, Inc.
 *	All rights reserved.
 *
 * See the file LICENSE for redistribution information.
 */

#include "wt_internal.h"

#define	WT_MEM_TRANSFER(from_decr, to_incr, len) do {			\
	size_t __len = (len);						\
	from_decr += __len;						\
	to_incr += __len;						\
} while (0)

/*
 * __split_oldest_gen --
 *	Calculate the oldest active split generation.
 */
static uint64_t
__split_oldest_gen(WT_SESSION_IMPL *session)
{
	WT_CONNECTION_IMPL *conn;
	WT_SESSION_IMPL *s;
	uint64_t gen, oldest;
	u_int i, session_cnt;

	conn = S2C(session);
	WT_ORDERED_READ(session_cnt, conn->session_cnt);
	for (i = 0, s = conn->sessions, oldest = conn->split_gen + 1;
	    i < session_cnt;
	    i++, s++)
		if (((gen = s->split_gen) != 0) && gen < oldest)
			oldest = gen;

	return (oldest);
}

/*
 * __split_stash_add --
 *	Add a new entry into the session's split stash list.
 */
static int
__split_stash_add(
    WT_SESSION_IMPL *session, uint64_t split_gen, void *p, size_t len)
{
	WT_CONNECTION_IMPL *conn;
	WT_SPLIT_STASH *stash;

	WT_ASSERT(session, p != NULL);

	conn = S2C(session);

	/* Grow the list as necessary. */
	WT_RET(__wt_realloc_def(session, &session->split_stash_alloc,
	    session->split_stash_cnt + 1, &session->split_stash));

	stash = session->split_stash + session->split_stash_cnt++;
	stash->split_gen = split_gen;
	stash->p = p;
	stash->len = len;

	(void)__wt_atomic_add64(&conn->split_stashed_bytes, len);
	(void)__wt_atomic_add64(&conn->split_stashed_objects, 1);

	/* See if we can free any previous entries. */
	if (session->split_stash_cnt > 1)
		__wt_split_stash_discard(session);

	return (0);
}

/*
 * __wt_split_stash_discard --
 *	Discard any memory from a session's split stash that we can.
 */
void
__wt_split_stash_discard(WT_SESSION_IMPL *session)
{
	WT_CONNECTION_IMPL *conn;
	WT_SPLIT_STASH *stash;
	uint64_t oldest;
	size_t i;

	conn = S2C(session);

	/* Get the oldest split generation. */
	oldest = __split_oldest_gen(session);

	for (i = 0, stash = session->split_stash;
	    i < session->split_stash_cnt;
	    ++i, ++stash) {
		if (stash->p == NULL)
			continue;
		else if (stash->split_gen >= oldest)
			break;
		/*
		 * It's a bad thing if another thread is in this memory after
		 * we free it, make sure nothing good happens to that thread.
		 */
		(void)__wt_atomic_sub64(&conn->split_stashed_bytes, stash->len);
		(void)__wt_atomic_sub64(&conn->split_stashed_objects, 1);
		__wt_overwrite_and_free_len(session, stash->p, stash->len);
	}

	/*
	 * If there are enough free slots at the beginning of the list, shuffle
	 * everything down.
	 */
	if (i > 100 || i == session->split_stash_cnt)
		if ((session->split_stash_cnt -= i) > 0)
			memmove(session->split_stash, stash,
			    session->split_stash_cnt * sizeof(*stash));
}

/*
 * __wt_split_stash_discard_all --
 *	Discard all memory from a session's split stash.
 */
void
__wt_split_stash_discard_all(
    WT_SESSION_IMPL *session_safe, WT_SESSION_IMPL *session)
{
	WT_SPLIT_STASH *stash;
	size_t i;

	/*
	 * This function is called during WT_CONNECTION.close to discard any
	 * memory that remains.  For that reason, we take two WT_SESSION_IMPL
	 * arguments: session_safe is still linked to the WT_CONNECTION and
	 * can be safely used for calls to other WiredTiger functions, while
	 * session is the WT_SESSION_IMPL we're cleaning up.
	 */
	for (i = 0, stash = session->split_stash;
	    i < session->split_stash_cnt;
	    ++i, ++stash)
		if (stash->p != NULL)
			__wt_free(session_safe, stash->p);

	__wt_free(session_safe, session->split_stash);
	session->split_stash_cnt = session->split_stash_alloc = 0;
}

/*
 * __split_safe_free --
 *	Free a buffer if we can be sure no thread is accessing it, or schedule
 *	it to be freed otherwise.
 */
static int
__split_safe_free(WT_SESSION_IMPL *session,
    uint64_t split_gen, bool exclusive, void *p, size_t s)
{
	/* We should only call safe free if we aren't pinning the memory. */
	WT_ASSERT(session, session->split_gen != split_gen);

	/*
	 * We have swapped something in a page: if we don't have exclusive
	 * access, check whether there are other threads in the same tree.
	 */
	if (!exclusive && __split_oldest_gen(session) > split_gen)
		exclusive = true;

	if (exclusive) {
		__wt_free(session, p);
		return (0);
	}

	return (__split_stash_add(session, split_gen, p, s));
}

#ifdef HAVE_DIAGNOSTIC
/*
 * __split_verify_intl_key_order --
 *	Verify the key order on an internal page after a split, diagnostic only.
 */
static void
__split_verify_intl_key_order(WT_SESSION_IMPL *session, WT_PAGE *page)
{
	WT_BTREE *btree;
	WT_ITEM *next, _next, *last, _last, *tmp;
	WT_REF *ref;
	uint64_t recno;
	int cmp;
	bool first;

	btree = S2BT(session);

	switch (page->type) {
	case WT_PAGE_COL_INT:
		recno = 0;		/* Less than any valid record number. */
		WT_INTL_FOREACH_BEGIN(session, page, ref) {
			WT_ASSERT(session, ref->key.recno > recno);
			recno = ref->key.recno;
		} WT_INTL_FOREACH_END;
		break;
	case WT_PAGE_ROW_INT:
		next = &_next;
		WT_CLEAR(_next);
		last = &_last;
		WT_CLEAR(_last);

		first = true;
		WT_INTL_FOREACH_BEGIN(session, page, ref) {
			__wt_ref_key(page, ref, &next->data, &next->size);
			if (last->size == 0) {
				if (first)
					first = false;
				else {
					WT_ASSERT(session, __wt_compare(
					    session, btree->collator, last,
					    next, &cmp) == 0);
					WT_ASSERT(session, cmp < 0);
				}
			}
			tmp = last;
			last = next;
			next = tmp;
		} WT_INTL_FOREACH_END;
		break;
	}
}
#endif

/*
 * __split_ovfl_key_cleanup --
 *	Handle cleanup for on-page row-store overflow keys.
 */
static int
__split_ovfl_key_cleanup(WT_SESSION_IMPL *session, WT_PAGE *page, WT_REF *ref)
{
	WT_CELL *cell;
	WT_CELL_UNPACK kpack;
	WT_IKEY *ikey;
	uint32_t cell_offset;

	/* There's a per-page flag if there are any overflow keys at all. */
	if (!F_ISSET_ATOMIC(page, WT_PAGE_OVERFLOW_KEYS))
		return (0);

	/*
	 * A key being discarded (page split) or moved to a different page (page
	 * deepening) may be an on-page overflow key.  Clear any reference to an
	 * underlying disk image, and, if the key hasn't been deleted, delete it
	 * along with any backing blocks.
	 */
	if ((ikey = __wt_ref_key_instantiated(ref)) == NULL)
		return (0);
	if ((cell_offset = ikey->cell_offset) == 0)
		return (0);

	/* Leak blocks rather than try this twice. */
	ikey->cell_offset = 0;

	cell = WT_PAGE_REF_OFFSET(page, cell_offset);
	__wt_cell_unpack(cell, &kpack);
	if (kpack.ovfl && kpack.raw != WT_CELL_KEY_OVFL_RM) {
		/*
		 * Eviction cannot free overflow items once a checkpoint is
		 * running in a tree: that can corrupt the checkpoint's block
		 * management.  Assert that checkpoints aren't running to make
		 * sure we're catching all paths and to avoid regressions.
		 */
		WT_ASSERT(session,
		    S2BT(session)->checkpointing != WT_CKPT_RUNNING);

		WT_RET(__wt_ovfl_discard(session, cell));
	}

	return (0);
}

/*
 * __split_ref_move --
 *	Move a WT_REF from one page to another, including updating accounting
 * information.
 */
static int
__split_ref_move(WT_SESSION_IMPL *session, WT_PAGE *from_home,
    WT_REF **from_refp, size_t *decrp, WT_REF **to_refp, size_t *incrp)
{
	WT_ADDR *addr;
	WT_CELL_UNPACK unpack;
	WT_DECL_RET;
	WT_IKEY *ikey;
	WT_REF *ref;
	size_t size;
	void *key;

	ref = *from_refp;

	/*
	 * The from-home argument is the page into which the "from" WT_REF may
	 * point, for example, if there's an on-page key the "from" WT_REF
	 * references, it will be on the page "from-home".
	 *
	 * Instantiate row-store keys, and column- and row-store addresses in
	 * the WT_REF structures referenced by a page that's being split. The
	 * WT_REF structures aren't moving, but the index references are moving
	 * from the page we're splitting to a set of new pages, and so we can
	 * no longer reference the block image that remains with the page being
	 * split.
	 *
	 * No locking is required to update the WT_REF structure because we're
	 * the only thread splitting the page, and there's no way for readers
	 * to race with our updates of single pointers.  The changes have to be
	 * written before the page goes away, of course, our caller owns that
	 * problem.
	 */
	if (from_home->type == WT_PAGE_ROW_INT) {
		/*
		 * Row-store keys: if it's not yet instantiated, instantiate it.
		 * If already instantiated, check for overflow cleanup (overflow
		 * keys are always instantiated).
		 */
		if ((ikey = __wt_ref_key_instantiated(ref)) == NULL) {
			__wt_ref_key(from_home, ref, &key, &size);
			WT_RET(__wt_row_ikey(session, 0, key, size, ref));
			ikey = ref->key.ikey;
		} else {
			WT_RET(
			    __split_ovfl_key_cleanup(session, from_home, ref));
			*decrp += sizeof(WT_IKEY) + ikey->size;
		}
		*incrp += sizeof(WT_IKEY) + ikey->size;
	}

	/*
	 * If there's no address (the page has never been written), or the
	 * address has been instantiated, there's no work to do.  Otherwise,
	 * get the address from the on-page cell.
	 */
	addr = ref->addr;
	if (addr != NULL && !__wt_off_page(from_home, addr)) {
		__wt_cell_unpack((WT_CELL *)ref->addr, &unpack);
		WT_RET(__wt_calloc_one(session, &addr));
		if ((ret = __wt_strndup(
		    session, unpack.data, unpack.size, &addr->addr)) != 0) {
			__wt_free(session, addr);
			return (ret);
		}
		addr->size = (uint8_t)unpack.size;
		switch (unpack.raw) {
		case WT_CELL_ADDR_INT:
			addr->type = WT_ADDR_INT;
			break;
		case WT_CELL_ADDR_LEAF:
			addr->type = WT_ADDR_LEAF;
			break;
		case WT_CELL_ADDR_LEAF_NO:
			addr->type = WT_ADDR_LEAF_NO;
			break;
		WT_ILLEGAL_VALUE(session);
		}
		ref->addr = addr;
	}

	/* And finally, copy the WT_REF pointer itself. */
	*to_refp = ref;
	WT_MEM_TRANSFER(*decrp, *incrp, sizeof(WT_REF));

	return (0);
}

/*
 * __split_child_block_evict_and_split --
 *	Ensure the newly created child isn't evicted or split for now.
 */
static void
__split_child_block_evict_and_split(WT_PAGE *child)
{
	/*
	 * Once the split is live, newly created internal pages might be evicted
	 * and their WT_REF structures freed. If that happens before all threads
	 * exit the index of the page which previously "owned" the WT_REF, a
	 * thread might see a freed WT_REF. To ensure that doesn't happen, the
	 * newly created page's modify structure has a field with a transaction
	 * ID that's checked before any internal page is evicted. Unfortunately,
	 * we don't know the correct value until we update the original page's
	 * index (we need a transaction ID from after that update), but the act
	 * of updating the original page's index is what allows the eviction to
	 * happen.
	 *
	 * Once the split is live, newly created internal pages might themselves
	 * split. The split itself is not the problem: if a page splits before
	 * we fix up its WT_REF (in other words, a WT_REF we move is then moved
	 * again, before we reset the underlying page's parent reference), it's
	 * OK because the test we use to find a WT_REF and WT_PAGE that require
	 * fixing up is only that the WT_REF points to the wrong parent, not it
	 * points to a specific wrong parent. The problem is our fix up of the
	 * WT_REFs in the created page could race with the subsequent fix of the
	 * same WT_REFs (in a different created page), we'd have to acquire some
	 * lock to prevent that race, and that's going to be difficult at best.
	 *
	 * For now, block eviction and splits in newly created pages until they
	 * have been fixed up.
	 */
	F_SET_ATOMIC(child, WT_PAGE_SPLIT_BLOCK);
}

/*
 * __split_ref_move_final --
 *	Finalize the moved WT_REF structures after the split succeeds.
 */
static int
__split_ref_move_final(
    WT_SESSION_IMPL *session, WT_PAGE_INDEX *pindex, bool skip_first)
{
	WT_DECL_RET;
	WT_PAGE *child;
	WT_REF *ref, *child_ref;
<<<<<<< HEAD
	uint64_t txn_new_id;
	uint32_t i, j;
=======
	uint32_t i;
>>>>>>> 4c499487

	/*
	 * The WT_REF structures moved to newly allocated child pages reference
	 * the wrong parent page and we have to fix that up. The problem is
	 * revealed when a thread of control searches for the child page's
	 * reference structure slot, and fails to find it because the parent
	 * page being searched no longer references the child. When that failure
	 * happens the thread waits for the reference's home page to be updated,
	 * which we do here: walk the children and fix them up.
	 */
	for (i = skip_first ? 1 : 0; i < pindex->entries; ++i) {
		ref = pindex->index[i];

		/* Update the WT_REF's page-index hint. */
		ref->pindex_hint = i;

		/*
		 * We don't hold hazard pointers on created pages, they cannot
		 * be evicted because the page-modify transaction value set as
		 * they were created prevents eviction. (See above, we reset
		 * that value as part of fixing up the page.) But, an eviction
		 * thread might be attempting to evict the page (the WT_REF may
		 * be WT_REF_LOCKED), or it may be a disk based page (the WT_REF
		 * may be WT_REF_READING), or it may be in some other state.
		 * Acquire a hazard pointer for any in-memory pages so we know
		 * the state of the page. Ignore pages not in-memory (deleted,
		 * on-disk, being read), there's no in-memory structure to fix.
		 */
		if ((ret = __wt_page_in(session,
		    ref, WT_READ_CACHE | WT_READ_NO_EVICT)) == WT_NOTFOUND)
			continue;
		WT_ERR(ret);

		child = ref->page;
#ifdef HAVE_DIAGNOSTIC
		WT_WITH_PAGE_INDEX(session,
		    __split_verify_intl_key_order(session, child));
#endif
		/*
		 * We use a page flag to prevent the child from splitting from
		 * underneath us, but the split-generation error checks don't
		 * know about that flag; use the standard macros to ensure that
		 * reading the child's page index structure is safe.
		 */
		j = 0;
		WT_ENTER_PAGE_INDEX(session);
		WT_INTL_FOREACH_BEGIN(session, child, child_ref) {
			/*
			 * The page's home reference may not be wrong, as we
			 * opened up access from the top of the tree already,
			 * disk pages may have been read in since then, and
			 * those pages would have correct parent references.
			 */
			if (child_ref->home != child) {
				child_ref->home = child;
<<<<<<< HEAD
				child->modify->mod_split_txn = txn_new_id;
=======
				child_ref->pindex_hint = 0;
>>>>>>> 4c499487
			}

			/* Update the WT_REF's page-index hint. */
			child_ref->pindex_hint = j++;

		} WT_INTL_FOREACH_END;
		WT_LEAVE_PAGE_INDEX(session);

		/* The child can now be evicted or split. */
		F_CLR_ATOMIC(child, WT_PAGE_SPLIT_BLOCK);

		WT_ERR(__wt_hazard_clear(session, child));
	}

	/*
	 * Push out the changes: not required for correctness, but don't let
	 * threads spin on incorrect page references longer than necessary.
	 */
	WT_FULL_BARRIER();
	return (0);

err:	/* Something really bad just happened. */
	WT_PANIC_RET(session, ret, "fatal error resolving a split");
}

/*
 * __split_root --
 *	Split the root page in-memory, deepening the tree.
 */
static int
__split_root(WT_SESSION_IMPL *session, WT_PAGE *root)
{
	WT_BTREE *btree;
	WT_DECL_RET;
	WT_PAGE *child;
	WT_PAGE_INDEX *alloc_index, *child_pindex, *pindex;
	WT_REF **alloc_refp;
	WT_REF **child_refp, *ref, **root_refp;
	size_t child_incr, root_decr, root_incr, size;
	uint64_t split_gen;
	uint32_t children, chunk, i, j, remain;
	uint32_t slots;
	bool complete;
	void *p;

	WT_STAT_FAST_CONN_INCR(session, cache_eviction_deepen);
	WT_STAT_FAST_DATA_INCR(session, cache_eviction_deepen);
	WT_STAT_FAST_CONN_INCR(session, cache_eviction_split_internal);
	WT_STAT_FAST_DATA_INCR(session, cache_eviction_split_internal);

	btree = S2BT(session);
	alloc_index = NULL;
	root_decr = root_incr = 0;
	complete = false;

	/* The root page will be marked dirty, make sure that will succeed. */
	WT_RET(__wt_page_modify_init(session, root));

	/*
	 * Our caller is holding the root page locked to single-thread splits,
	 * which means we can safely look at the page's index without setting a
	 * split generation.
	 */
	pindex = WT_INTL_INDEX_GET_SAFE(root);

	/*
	 * Decide how many child pages to create, then calculate the standard
	 * chunk and whatever remains. Sanity check the number of children:
	 * the decision to split matched to the deepen-per-child configuration
	 * might get it wrong.
	 */
	children = pindex->entries / btree->split_deepen_per_child;
	if (children < 10) {
		if (pindex->entries < 100)
			return (EBUSY);
		children = 10;
	}
	chunk = pindex->entries / children;
	remain = pindex->entries - chunk * (children - 1);

	WT_ERR(__wt_verbose(session, WT_VERB_SPLIT,
	    "%p: %" PRIu32 " root page elements, splitting into %" PRIu32
	    " children",
	    root, pindex->entries, children));

	/*
	 * Allocate a new WT_PAGE_INDEX and set of WT_REF objects to be inserted
	 * into the root page, replacing the root's page-index.
	 */
	size = sizeof(WT_PAGE_INDEX) + children * sizeof(WT_REF *);
	WT_ERR(__wt_calloc(session, 1, size, &alloc_index));
	root_incr += size;
	alloc_index->index = (WT_REF **)(alloc_index + 1);
	alloc_index->entries = children;
	alloc_refp = alloc_index->index;
	for (i = 0; i < children; alloc_refp++, ++i)
		WT_ERR(__wt_calloc_one(session, alloc_refp));
	root_incr += children * sizeof(WT_REF);

	/* Allocate child pages, and connect them into the new page index. */
	for (root_refp = pindex->index,
	    alloc_refp = alloc_index->index, i = 0; i < children; ++i) {
		slots = i == children - 1 ? remain : chunk;
		WT_ERR(__wt_page_alloc(
		    session, root->type, 0, slots, false, &child));

		/*
		 * Initialize the page's child reference; we need a copy of the
		 * page's key.
		 */
		ref = *alloc_refp++;
		ref->home = root;
		ref->page = child;
		ref->addr = NULL;
		if (root->type == WT_PAGE_ROW_INT) {
			__wt_ref_key(root, *root_refp, &p, &size);
			WT_ERR(__wt_row_ikey(session, 0, p, size, ref));
			root_incr += sizeof(WT_IKEY) + size;
		} else
			ref->key.recno = (*root_refp)->key.recno;
		ref->state = WT_REF_MEM;

		/* Initialize the child page. */
		if (root->type == WT_PAGE_COL_INT)
			child->pg_intl_recno = (*root_refp)->key.recno;
		child->pg_intl_parent_ref = ref;

		/* Mark it dirty. */
		WT_ERR(__wt_page_modify_init(session, child));
		__wt_page_modify_set(session, child);

		/* Ensure the page isn't evicted or split for now. */
		__split_child_block_evict_and_split(child);

		/*
		 * The newly allocated child's page index references the same
		 * structures as the root.  (We cannot move WT_REF structures,
		 * threads may be underneath us right now changing the structure
		 * state.)  However, if the WT_REF structures reference on-page
		 * information, we have to fix that, because the disk image for
		 * the page that has an page index entry for the WT_REF is about
		 * to change.
		 */
		child_pindex = WT_INTL_INDEX_GET_SAFE(child);
		child_incr = 0;
		for (child_refp = child_pindex->index,
		    j = 0; j < slots; ++child_refp, ++root_refp, ++j)
			WT_ERR(__split_ref_move(session, root,
			    root_refp, &root_decr, child_refp, &child_incr));

		__wt_cache_page_inmem_incr(session, child, child_incr);
	}
	WT_ASSERT(session,
	    alloc_refp - alloc_index->index == (ptrdiff_t)alloc_index->entries);
	WT_ASSERT(session,
	    root_refp - pindex->index == (ptrdiff_t)pindex->entries);

	/*
	 * Confirm the root page's index hasn't moved, then update it, which
	 * makes the split visible to threads descending the tree. From this
	 * point on, we're committed to the split.
	 *
	 * A note on error handling: until this point, there's no problem with
	 * unwinding on error.  We allocated a new page index, a new set of
	 * WT_REFs and a new set of child pages -- if an error occurred, the
	 * root remained unchanged, although it may have an incorrect memory
	 * footprint.  From now on we've modified the root page, attention
	 * needs to be paid. However, subsequent failures are relatively benign,
	 * the split is OK and complete. For that reason, we ignore errors past
	 * this point unless there's a panic.
	 */
	WT_ASSERT(session, WT_INTL_INDEX_GET_SAFE(root) == pindex);
	WT_INTL_INDEX_SET(root, alloc_index);
	complete = true;

#ifdef HAVE_DIAGNOSTIC
	WT_WITH_PAGE_INDEX(session,
	    __split_verify_intl_key_order(session, root));
#endif
	/* Fix up the moved WT_REF structures. */
	WT_ERR(__split_ref_move_final(session, alloc_index, false));

	/* We've installed the allocated page-index, ensure error handling. */
	alloc_index = NULL;

	/*
	 * We can't free the previous root's index, there may be threads using
	 * it.  Add to the session's discard list, to be freed once we know no
	 * threads can still be using it.
	 *
	 * This change requires care with error handling: we have already
	 * updated the page with a new index.  Even if stashing the old value
	 * fails, we don't roll back that change, because threads may already
	 * be using the new index.
	 */
	split_gen = __wt_atomic_addv64(&S2C(session)->split_gen, 1);
	size = sizeof(WT_PAGE_INDEX) + pindex->entries * sizeof(WT_REF *);
	WT_TRET(__split_safe_free(session, split_gen, false, pindex, size));
	root_decr += size;

	/* Adjust the root's memory footprint and mark it dirty. */
	__wt_cache_page_inmem_incr(session, root, root_incr);
	__wt_cache_page_inmem_decr(session, root, root_decr);
	__wt_page_modify_set(session, root);

err:	/*
	 * If complete is true, we saw an error after opening up the tree to
	 * descent through the root page's new index. There is nothing we
	 * can do, there are threads potentially active in both versions of
	 * the tree.
	 *
	 * A note on error handling: if we completed the split, return success,
	 * nothing really bad can have happened, and our caller has to proceed
	 * with the split.
	 */
	if (!complete)
		__wt_free_ref_index(session, root, alloc_index, true);

	if (ret != 0 && ret != WT_PANIC)
		__wt_err(session, ret,
		    "ignoring not-fatal error during root page split to "
		    "deepen the tree");
	return (ret == WT_PANIC || !complete ? ret : 0);
}

/*
 * __split_parent --
 *	Resolve a multi-page split, inserting new information into the parent.
 */
static int
__split_parent(WT_SESSION_IMPL *session, WT_REF *ref, WT_REF **ref_new,
    uint32_t new_entries, size_t parent_incr, bool exclusive, bool discard)
{
	WT_DECL_ITEM(scr);
	WT_DECL_RET;
	WT_IKEY *ikey;
	WT_PAGE *parent;
	WT_PAGE_INDEX *alloc_index, *pindex;
	WT_REF **alloc_refp, *next_ref;
	size_t parent_decr, size;
	uint64_t split_gen;
	uint32_t hint, i, j;
	uint32_t deleted_entries, parent_entries, result_entries;
	uint32_t *deleted_refs;
	bool complete, empty_parent;

	parent = ref->home;

	alloc_index = pindex = NULL;
	parent_decr = 0;
	parent_entries = 0;
	complete = empty_parent = false;

	/* The parent page will be marked dirty, make sure that will succeed. */
	WT_RET(__wt_page_modify_init(session, parent));

	/*
	 * We've locked the parent, which means it cannot split (which is the
	 * only reason to worry about split generation values).
	 */
	pindex = WT_INTL_INDEX_GET_SAFE(parent);
	parent_entries = pindex->entries;

	/*
	 * Remove any refs to deleted pages while we are splitting, we have
	 * the internal page locked down, and are copying the refs into a new
	 * array anyway.  Switch them to the special split state, so that any
	 * reading thread will restart.
	 */
	WT_RET(__wt_scr_alloc(session, 10 * sizeof(uint32_t), &scr));
	for (deleted_entries = 0, i = 0; i < parent_entries; ++i) {
		next_ref = pindex->index[i];
		WT_ASSERT(session, next_ref->state != WT_REF_SPLIT);
		if ((discard && next_ref == ref) ||
		    (next_ref->state == WT_REF_DELETED &&
		    __wt_delete_page_skip(session, next_ref, true) &&
		    __wt_atomic_casv32(
		    &next_ref->state, WT_REF_DELETED, WT_REF_SPLIT))) {
			WT_ERR(__wt_buf_grow(session, scr,
			    (deleted_entries + 1) * sizeof(uint32_t)));
			deleted_refs = scr->mem;
			deleted_refs[deleted_entries++] = i;
		}
	}

	/*
	 * The final entry count consists of the original count, plus any new
	 * pages, less any WT_REFs we're removing (deleted entries plus the
	 * entry we're replacing).
	 */
	result_entries = (parent_entries + new_entries) - deleted_entries;
	if (!discard)
		--result_entries;

	/*
	 * If there are no remaining entries on the parent, give up, we can't
	 * leave an empty internal page. Mark it to be evicted soon and clean
	 * up any references that have changed state.
	 */
	if (result_entries == 0) {
		empty_parent = true;
		__wt_page_evict_soon(parent);
		goto err;
	}

	/*
	 * Allocate and initialize a new page index array for the parent, then
	 * copy references from the original index array, plus references from
	 * the newly created split array, into place.
	 *
	 * Update the WT_REF's page-index hint as we go. This can race with a
	 * thread setting the hint based on an older page-index, and the change
	 * isn't backed out in the case of an error, so there ways for the hint
	 * to be wrong; OK because it's just a hint.
	 */
	size = sizeof(WT_PAGE_INDEX) + result_entries * sizeof(WT_REF *);
	WT_ERR(__wt_calloc(session, 1, size, &alloc_index));
	parent_incr += size;
	alloc_index->index = (WT_REF **)(alloc_index + 1);
	alloc_index->entries = result_entries;
	for (alloc_refp = alloc_index->index,
	    hint = i = 0; i < parent_entries; ++i) {
		next_ref = pindex->index[i];
		if (next_ref == ref)
			for (j = 0; j < new_entries; ++j) {
				ref_new[j]->home = parent;
				ref_new[j]->pindex_hint = hint++;
				*alloc_refp++ = ref_new[j];
			}
		else if (next_ref->state != WT_REF_SPLIT) {
			/* Skip refs we have marked for deletion. */
			next_ref->pindex_hint = hint++;
			*alloc_refp++ = next_ref;
		}
	}

	/* Check that we filled in all the entries. */
	WT_ASSERT(session,
	    alloc_refp - alloc_index->index == (ptrdiff_t)result_entries);

	/*
	 * Confirm the parent page's index hasn't moved then update it, which
	 * makes the split visible to threads descending the tree.
	 */
	WT_ASSERT(session, WT_INTL_INDEX_GET_SAFE(parent) == pindex);
	WT_INTL_INDEX_SET(parent, alloc_index);
	alloc_index = NULL;

#ifdef HAVE_DIAGNOSTIC
	WT_WITH_PAGE_INDEX(session,
	    __split_verify_intl_key_order(session, parent));
#endif

	/*
	 * If discarding the page's original WT_REF field, reset it to split.
	 * Threads cursoring through the tree were blocked because that WT_REF
	 * state was set to locked. Changing the locked state to split unblocks
	 * those threads and causes them to re-calculate their position based
	 * on the just-updated parent page's index.
	 */
	if (discard) {
		/*
		 * Page-delete information is only read when the WT_REF state is
		 * WT_REF_DELETED.  The page-delete memory wasn't added to the
		 * parent's footprint, ignore it here.
		 */
		if (ref->page_del != NULL) {
			__wt_free(session, ref->page_del->update_list);
			__wt_free(session, ref->page_del);
		}

		WT_PUBLISH(ref->state, WT_REF_SPLIT);
	}

	/*
	 * Push out the changes: not required for correctness, but don't let
	 * threads spin on incorrect page references longer than necessary.
	 */
	WT_FULL_BARRIER();

	/*
	 * A note on error handling: failures before we swapped the new page
	 * index into the parent can be resolved by freeing allocated memory
	 * because the original page is unchanged, we can continue to use it
	 * and we have not yet modified the parent.  Failures after we swap
	 * the new page index into the parent are also relatively benign, the
	 * split is OK and complete. For those reasons, we ignore errors past
	 * this point unless there's a panic.
	 */
	complete = true;

	WT_ERR(__wt_verbose(session, WT_VERB_SPLIT,
	    "%p: %s %s" "split into parent %p, %" PRIu32 " -> %" PRIu32
	    " (%s%" PRIu32 ")",
	    ref->page, ref->page == NULL ?
	    "unknown page type" : __wt_page_type_string(ref->page->type),
	    ref->page == NULL ? "reverse " : "", parent,
	    parent_entries, result_entries,
	    ref->page == NULL ?  "-" : "+",
	    ref->page == NULL ?
	    parent_entries - result_entries : result_entries - parent_entries));

	/*
	 * The new page index is in place, free the WT_REF we were splitting and
	 * any deleted WT_REFs we found, modulo the usual safe free semantics.
	 *
	 * Acquire a new split generation.
	 */
	split_gen = __wt_atomic_addv64(&S2C(session)->split_gen, 1);
	for (i = 0, deleted_refs = scr->mem; i < deleted_entries; ++i) {
		next_ref = pindex->index[deleted_refs[i]];
		WT_ASSERT(session, next_ref->state == WT_REF_SPLIT);

		/*
		 * We set the WT_REF to split, discard it, freeing any resources
		 * it holds.
		 *
		 * Row-store trees where the old version of the page is being
		 * discarded: the previous parent page's key for this child page
		 * may have been an on-page overflow key.  In that case, if the
		 * key hasn't been deleted, delete it now, including its backing
		 * blocks.  We are exchanging the WT_REF that referenced it for
		 * the split page WT_REFs and their keys, and there's no longer
		 * any reference to it.  Done after completing the split (if we
		 * failed, we'd leak the underlying blocks, but the parent page
		 * would be unaffected).
		 */
		if (parent->type == WT_PAGE_ROW_INT) {
			WT_TRET(__split_ovfl_key_cleanup(
			    session, parent, next_ref));
			ikey = __wt_ref_key_instantiated(next_ref);
			if (ikey != NULL) {
				size = sizeof(WT_IKEY) + ikey->size;
				WT_TRET(__split_safe_free(
				    session, split_gen, exclusive, ikey, size));
				parent_decr += size;
			}
		}

		/*
		 * If this page was fast-truncated, any attached structure
		 * should have been freed before now.
		 */
		WT_ASSERT(session, next_ref->page_del == NULL);

		WT_TRET(__split_safe_free(
		    session, split_gen, exclusive, next_ref, sizeof(WT_REF)));
		parent_decr += sizeof(WT_REF);
	}

	/* We freed the reference that was split in the loop above. */
	ref = NULL;

	/*
	 * We can't free the previous page index, there may be threads using it.
	 * Add it to the session discard list, to be freed when it's safe.
	 */
	size = sizeof(WT_PAGE_INDEX) + pindex->entries * sizeof(WT_REF *);
	WT_TRET(__split_safe_free(session, split_gen, exclusive, pindex, size));
	parent_decr += size;

	/* Adjust the parent's memory footprint and mark it dirty. */
	__wt_cache_page_inmem_incr(session, parent, parent_incr);
	__wt_cache_page_inmem_decr(session, parent, parent_decr);
	__wt_page_modify_set(session, parent);

err:	__wt_scr_free(session, &scr);
	/*
	 * A note on error handling: if we completed the split, return success,
	 * nothing really bad can have happened, and our caller has to proceed
	 * with the split.
	 */
	if (!complete) {
		for (i = 0; i < parent_entries; ++i) {
			next_ref = pindex->index[i];
			if (next_ref->state == WT_REF_SPLIT)
				next_ref->state = WT_REF_DELETED;
		}

		__wt_free_ref_index(session, NULL, alloc_index, false);

		/*
		 * The split couldn't proceed because the parent would be empty,
		 * return EBUSY so our caller knows to unlock the WT_REF that's
		 * being deleted, but don't be noisy, there's nothing wrong.
		 */
		if (empty_parent)
			return (EBUSY);
	}

	if (ret != 0 && ret != WT_PANIC)
		__wt_err(session, ret,
		    "ignoring not-fatal error during parent page split");
	return (ret == WT_PANIC || !complete ? ret : 0);
}

/*
 * __split_internal --
 *	Split an internal page into its parent.
 */
static int
__split_internal(WT_SESSION_IMPL *session, WT_PAGE *parent, WT_PAGE *page)
{
	WT_BTREE *btree;
	WT_DECL_RET;
	WT_PAGE *child;
	WT_PAGE_INDEX *alloc_index, *child_pindex, *pindex, *replace_index;
	WT_REF **alloc_refp;
	WT_REF **child_refp, *page_ref, **page_refp, *ref;
	size_t child_incr, page_decr, page_incr, parent_incr, size;
	uint64_t split_gen;
	uint32_t children, chunk, i, j, remain;
	uint32_t slots;
	bool complete;
	void *p;

	WT_STAT_FAST_CONN_INCR(session, cache_eviction_split_internal);
	WT_STAT_FAST_DATA_INCR(session, cache_eviction_split_internal);

	/* The page will be marked dirty, make sure that will succeed. */
	WT_RET(__wt_page_modify_init(session, page));

	btree = S2BT(session);
	alloc_index = replace_index = NULL;
	page_ref = page->pg_intl_parent_ref;
	page_decr = page_incr = parent_incr = 0;
	complete = false;

	/*
	 * Our caller is holding the page locked to single-thread splits, which
	 * means we can safely look at the page's index without setting a split
	 * generation.
	 */
	pindex = WT_INTL_INDEX_GET_SAFE(page);

	/*
	 * Decide how many child pages to create, then calculate the standard
	 * chunk and whatever remains. Sanity check the number of children:
	 * the decision to split matched to the deepen-per-child configuration
	 * might get it wrong.
	 */
	children = pindex->entries / btree->split_deepen_per_child;
	if (children < 10) {
		if (pindex->entries < 100)
			return (EBUSY);
		children = 10;
	}
	chunk = pindex->entries / children;
	remain = pindex->entries - chunk * (children - 1);

	WT_ERR(__wt_verbose(session, WT_VERB_SPLIT,
	    "%p: %" PRIu32 " internal page elements, splitting %" PRIu32
	    " children into parent %p",
	    page, pindex->entries, children, parent));

	/*
	 * Ideally, we'd discard the original page, but that's hard since other
	 * threads of control are using it (for example, if eviction is walking
	 * the tree and looking at the page.) Instead, perform a right-split,
	 * moving all except the first chunk of the page's WT_REF objects to new
	 * pages.
	 *
	 * Create and initialize a replacement WT_PAGE_INDEX for the original
	 * page.
	 */
	size = sizeof(WT_PAGE_INDEX) + chunk * sizeof(WT_REF *);
	WT_ERR(__wt_calloc(session, 1, size, &replace_index));
	page_incr += size;
	replace_index->index = (WT_REF **)(replace_index + 1);
	replace_index->entries = chunk;
	for (page_refp = pindex->index, i = 0; i < chunk; ++i)
		replace_index->index[i] = *page_refp++;

	/*
	 * Allocate a new WT_PAGE_INDEX and set of WT_REF objects to be inserted
	 * into the page's parent, replacing the page's page-index.
	 *
	 * The first slot of the new WT_PAGE_INDEX is the original page WT_REF.
	 * The remainder of the slots are allocated WT_REFs.
	 */
	size = sizeof(WT_PAGE_INDEX) + children * sizeof(WT_REF *);
	WT_ERR(__wt_calloc(session, 1, size, &alloc_index));
	parent_incr += size;
	alloc_index->index = (WT_REF **)(alloc_index + 1);
	alloc_index->entries = children;
	alloc_refp = alloc_index->index;
	*alloc_refp++ = page_ref;
	for (i = 1; i < children; ++alloc_refp, ++i)
		WT_ERR(__wt_calloc_one(session, alloc_refp));
	parent_incr += children * sizeof(WT_REF);

	/* Allocate child pages, and connect them into the new page index. */
	WT_ASSERT(session, page_refp == pindex->index + chunk);
	for (alloc_refp = alloc_index->index + 1, i = 1; i < children; ++i) {
		slots = i == children - 1 ? remain : chunk;
		WT_ERR(__wt_page_alloc(
		    session, page->type, 0, slots, false, &child));

		/*
		 * Initialize the page's child reference; we need a copy of the
		 * page's key.
		 */
		ref = *alloc_refp++;
		ref->home = parent;
		ref->page = child;
		ref->addr = NULL;
		if (page->type == WT_PAGE_ROW_INT) {
			__wt_ref_key(page, *page_refp, &p, &size);
			WT_ERR(__wt_row_ikey(session, 0, p, size, ref));
			parent_incr += sizeof(WT_IKEY) + size;
		} else
			ref->key.recno = (*page_refp)->key.recno;
		ref->state = WT_REF_MEM;

		/* Initialize the child page. */
		if (page->type == WT_PAGE_COL_INT)
			child->pg_intl_recno = (*page_refp)->key.recno;
		child->pg_intl_parent_ref = ref;

		/* Mark it dirty. */
		WT_ERR(__wt_page_modify_init(session, child));
		__wt_page_modify_set(session, child);

		/* Ensure the page isn't evicted or split for now. */
		__split_child_block_evict_and_split(child);

		/*
		 * The newly allocated child's page index references the same
		 * structures as the parent. (We cannot move WT_REF structures,
		 * threads may be underneath us right now changing the structure
		 * state.)  However, if the WT_REF structures reference on-page
		 * information, we have to fix that, because the disk image for
		 * the page that has an page index entry for the WT_REF is about
		 * to be discarded.
		 */
		child_pindex = WT_INTL_INDEX_GET_SAFE(child);
		child_incr = 0;
		for (child_refp = child_pindex->index,
		    j = 0; j < slots; ++child_refp, ++page_refp, ++j)
			WT_ERR(__split_ref_move(session, page,
			    page_refp, &page_decr, child_refp, &child_incr));

		__wt_cache_page_inmem_incr(session, child, child_incr);
	}
	WT_ASSERT(session, alloc_refp -
	    alloc_index->index == (ptrdiff_t)alloc_index->entries);
	WT_ASSERT(session,
	    page_refp - pindex->index == (ptrdiff_t)pindex->entries);

	/* Split into the parent. */
	WT_ERR(__split_parent(session, page_ref, alloc_index->index,
	    alloc_index->entries, parent_incr, false, false));

	/*
	 * A note on error handling: until this point, there's no problem with
	 * unwinding on error.  We allocated a new page index, a new set of
	 * WT_REFs and a new set of child pages -- if an error occurred, the
	 * page remained unchanged, although it may have an incorrect memory
	 * footprint.  From now on we've modified the parent page, attention
	 * needs to be paid. However, subsequent failures are relatively benign,
	 * the split is OK and complete. For that reason, we ignore errors past
	 * this point unless there's a panic.
	 */
	complete = true;

	/* Confirm the page's index hasn't moved, then update it. */
	WT_ASSERT(session, WT_INTL_INDEX_GET_SAFE(page) == pindex);
	WT_INTL_INDEX_SET(page, replace_index);

#ifdef HAVE_DIAGNOSTIC
	WT_WITH_PAGE_INDEX(session,
	    __split_verify_intl_key_order(session, parent));
	WT_WITH_PAGE_INDEX(session,
	    __split_verify_intl_key_order(session, page));
#endif

	/* Fix up the moved WT_REF structures. */
	WT_ERR(__split_ref_move_final(session, alloc_index, true));

	/*
	 * We don't care about the page-index we allocated, all we needed was
	 * the array of WT_REF structures, which has now been split into the
	 * parent page.
	 */
	__wt_free(session, alloc_index);

	/*
	 * We can't free the previous page's index, there may be threads using
	 * it. Add to the session's discard list, to be freed once we know no
	 * threads can still be using it.
	 *
	 * This change requires care with error handling, we've already updated
	 * the parent page. Even if stashing the old value fails, we don't roll
	 * back that change, because threads may already be using the new parent
	 * page.
	 */
	split_gen = __wt_atomic_addv64(&S2C(session)->split_gen, 1);
	size = sizeof(WT_PAGE_INDEX) + pindex->entries * sizeof(WT_REF *);
	WT_TRET(__split_safe_free(session, split_gen, false, pindex, size));
	page_decr += size;

	/* Adjust the page's memory footprint, and mark it dirty. */
	__wt_cache_page_inmem_incr(session, page, page_incr);
	__wt_cache_page_inmem_decr(session, page, page_decr);
	__wt_page_modify_set(session, page);

err:	/*
	 * If complete is true, we saw an error after opening up the tree to
	 * descent through the page's new index. There is nothing we can do,
	 * there are threads potentially active in both versions of the tree.
	 *
	 * A note on error handling: if we completed the split, return success,
	 * nothing really bad can have happened, and our caller has to proceed
	 * with the split.
	 */
	if (!complete) {
		__wt_free_ref_index(session, page, alloc_index, true);
		__wt_free_ref_index(session, page, replace_index, false);
	}

	if (ret != 0 && ret != WT_PANIC)
		__wt_err(session, ret,
		    "ignoring not-fatal error during internal page split");
	return (ret == WT_PANIC || !complete ? ret : 0);
}

/*
 * __split_internal_lock --
 *	Lock an internal page.
 */
static int
__split_internal_lock(
    WT_SESSION_IMPL *session, WT_REF *ref, WT_PAGE **parentp, bool *hazardp)
{
	WT_DECL_RET;
	WT_PAGE *parent;
	WT_REF *parent_ref;

	*hazardp = false;
	*parentp = NULL;

	/*
	 * A checkpoint reconciling this parent page can deadlock with
	 * our split. We have an exclusive page lock on the child before
	 * we acquire the page's reconciliation lock, and reconciliation
	 * acquires the page's reconciliation lock before it encounters
	 * the child's exclusive lock (which causes reconciliation to
	 * loop until the exclusive lock is resolved). If we want to split
	 * the parent, give up to avoid that deadlock.
	 */
	if (S2BT(session)->checkpointing != WT_CKPT_OFF)
		return (EBUSY);

	/*
	 * Get a page-level lock on the parent to single-thread splits into the
	 * page because we need to single-thread sizing/growing the page index.
	 * It's OK to queue up multiple splits as the child pages split, but the
	 * actual split into the parent has to be serialized.  Note we allocate
	 * memory inside of the lock and may want to invest effort in making the
	 * locked period shorter.
	 *
	 * We use the reconciliation lock here because not only do we have to
	 * single-thread the split, we have to lock out reconciliation of the
	 * parent because reconciliation of the parent can't deal with finding
	 * a split child during internal page traversal. Basically, there's no
	 * reason to use a different lock if we have to block reconciliation
	 * anyway.
	 */
	for (;;) {
		parent = ref->home;

		/* Skip pages that aren't ready to split. */
		if (F_ISSET_ATOMIC(parent, WT_PAGE_SPLIT_BLOCK))
			return (EBUSY);

		WT_RET(__wt_fair_lock(session, &parent->page_lock));
		if (parent == ref->home)
			break;
		WT_RET(__wt_fair_unlock(session, &parent->page_lock));
	}

	/*
	 * We have exclusive access to split the parent, and at this point, the
	 * child prevents the parent from being evicted.  However, once we
	 * update the parent's index, it may no longer refer to the child, and
	 * could conceivably be evicted.  Get a hazard pointer on the parent
	 * now, so that we can safely access it after updating the index.
	 *
	 * Take care getting the page doesn't trigger eviction work: we could
	 * block trying to split a different child of our parent and deadlock
	 * or we could be the eviction server relied upon by other threads to
	 * populate the eviction queue.
	 */
	if (!__wt_ref_is_root(parent_ref = parent->pg_intl_parent_ref)) {
		WT_ERR(__wt_page_in(session, parent_ref, WT_READ_NO_EVICT));
		*hazardp = true;
	}

	*parentp = parent;
	return (0);

err:	WT_TRET(__wt_fair_unlock(session, &parent->page_lock));
	return (ret);
}

/*
 * __split_internal_unlock --
 *	Unlock the parent page.
 */
static int
__split_internal_unlock(WT_SESSION_IMPL *session, WT_PAGE *parent, bool hazard)
{
	WT_DECL_RET;

	if (hazard)
		ret = __wt_hazard_clear(session, parent);

	WT_TRET(__wt_fair_unlock(session, &parent->page_lock));
	return (ret);
}

/*
 * __split_internal_should_split --
 *	Return if we should split an internal page.
 */
static bool
__split_internal_should_split(WT_SESSION_IMPL *session, WT_REF *ref)
{
	WT_BTREE *btree;
	WT_PAGE *page;
	WT_PAGE_INDEX *pindex;

	btree = S2BT(session);
	page = ref->page;

	/*
	 * Our caller is holding the parent page locked to single-thread splits,
	 * which means we can safely look at the page's index without setting a
	 * split generation.
	 */
	pindex = WT_INTL_INDEX_GET_SAFE(page);

	/* Sanity check for a reasonable number of on-page keys. */
	if (pindex->entries < 100)
		return (false);

	/*
	 * Deepen the tree if the page's memory footprint is larger than the
	 * maximum size for a page in memory (presumably putting eviction
	 * pressure on the cache).
	 */
	if (page->memory_footprint > btree->maxmempage)
		return (true);

	/*
	 * Check if the page has enough keys to make it worth splitting. If
	 * the number of keys is allowed to grow too large, the cost of
	 * splitting into parent pages can become large enough to result
	 * in slow operations.
	 */
	if (pindex->entries > btree->split_deepen_min_child)
		return (true);

	return (false);
}

/*
 * __split_parent_climb --
 *	Check if we should split up the tree.
 */
static int
__split_parent_climb(WT_SESSION_IMPL *session, WT_PAGE *page, bool page_hazard)
{
	WT_DECL_RET;
	WT_PAGE *parent;
	WT_REF *ref;
	bool parent_hazard;

	/*
	 * Page splits trickle up the tree, that is, as leaf pages grow large
	 * enough and are evicted, they'll split into their parent.  And, as
	 * that parent page grows large enough and is evicted, it splits into
	 * its parent and so on.  When the page split wave reaches the root,
	 * the tree will permanently deepen as multiple root pages are written.
	 *
	 * However, this only helps if internal pages are evicted (and we resist
	 * evicting internal pages for obvious reasons), or if the tree were to
	 * be closed and re-opened from a disk image, which may be a rare event.
	 *
	 * To avoid internal pages becoming too large absent eviction, check
	 * parent pages each time pages are split into them. If the page is big
	 * enough, either split the page into its parent or, in the case of the
	 * root, deepen the tree.
	 *
	 * Split up the tree.
	 */
	for (;;) {
		parent = NULL;
		parent_hazard = false;
		ref = page->pg_intl_parent_ref;

		/* If we don't need to split the page, we're done. */
		if (!__split_internal_should_split(session, ref))
			break;

		/*
		 * If we've reached the root page, there are no subsequent pages
		 * to review, deepen the tree and quit.
		 */
		if (__wt_ref_is_root(ref)) {
			ret = __split_root(session, page);
			break;
		}

		/*
		 * Lock the parent and split into it, then swap the parent/page
		 * locks, lock-coupling up the tree.
		 */
		WT_ERR(__split_internal_lock(
		    session, ref, &parent, &parent_hazard));
		ret = __split_internal(session, parent, page);
		WT_TRET(__split_internal_unlock(session, page, page_hazard));

		page = parent;
		page_hazard = parent_hazard;
		parent = NULL;
		parent_hazard = false;
		WT_ERR(ret);
	}

err:	if (parent != NULL)
		WT_TRET(
		    __split_internal_unlock(session, parent, parent_hazard));
	WT_TRET(__split_internal_unlock(session, page, page_hazard));

	/* A page may have been busy, in which case return without error. */
	WT_RET_BUSY_OK(ret);
	return (0);
}

/*
 * __split_multi_inmem --
 *	Instantiate a page in a multi-block set.
 */
static int
__split_multi_inmem(
    WT_SESSION_IMPL *session, WT_PAGE *orig, WT_REF *ref, WT_MULTI *multi)
{
	WT_CURSOR_BTREE cbt;
	WT_DECL_ITEM(key);
	WT_DECL_RET;
	WT_PAGE *page;
	WT_UPDATE *upd;
	WT_SAVE_UPD *supd;
	uint64_t recno;
	uint32_t i, slot;

	/*
	 * This code re-creates an in-memory page that is part of a set created
	 * while evicting a large page, and adds references to any unresolved
	 * update chains to the new page. We get here due to choosing to keep
	 * the results of a split in memory or because and update could not be
	 * written when attempting to evict a page.
	 *
	 * Clear the disk image and link the page into the passed-in WT_REF to
	 * simplify error handling: our caller will not discard the disk image
	 * when discarding the original page, and our caller will discard the
	 * allocated page on error, when discarding the allocated WT_REF.
	 */
	WT_RET(__wt_page_inmem(session, ref,
	    multi->disk_image, ((WT_PAGE_HEADER *)multi->disk_image)->mem_size,
	    WT_PAGE_DISK_ALLOC, &page));
	multi->disk_image = NULL;

	if (orig->type == WT_PAGE_ROW_LEAF)
		WT_RET(__wt_scr_alloc(session, 0, &key));

	__wt_btcur_init(session, &cbt);
	__wt_btcur_open(&cbt);

	/* Re-create each modification we couldn't write. */
	for (i = 0, supd = multi->supd; i < multi->supd_entries; ++i, ++supd)
		switch (orig->type) {
		case WT_PAGE_COL_FIX:
		case WT_PAGE_COL_VAR:
			/* Build a key. */
			upd = supd->ins->upd;
			recno = WT_INSERT_RECNO(supd->ins);

			/* Search the page. */
			WT_ERR(__wt_col_search(session, recno, ref, &cbt));

			/* Apply the modification. */
			WT_ERR(__wt_col_modify(
			    session, &cbt, recno, NULL, upd, false));
			break;
		case WT_PAGE_ROW_LEAF:
			/* Build a key. */
			if (supd->ins == NULL) {
				slot = WT_ROW_SLOT(orig, supd->rip);
				upd = orig->pg_row_upd[slot];

				WT_ERR(__wt_row_leaf_key(
				    session, orig, supd->rip, key, false));
			} else {
				upd = supd->ins->upd;

				key->data = WT_INSERT_KEY(supd->ins);
				key->size = WT_INSERT_KEY_SIZE(supd->ins);
			}

			/* Search the page. */
			WT_ERR(__wt_row_search(session, key, ref, &cbt, true));

			/* Apply the modification. */
			WT_ERR(__wt_row_modify(
			    session, &cbt, key, NULL, upd, false));
			break;
		WT_ILLEGAL_VALUE_ERR(session);
		}

	/*
	 * If we modified the page above, it will have set the first dirty
	 * transaction to the last transaction currently running.  However, the
	 * updates we installed may be older than that.  Set the first dirty
	 * transaction to an impossibly old value so this page is never skipped
	 * in a checkpoint.
	 */
	if (page->modify != NULL)
		page->modify->first_dirty_txn = WT_TXN_FIRST;

err:	/* Free any resources that may have been cached in the cursor. */
	WT_TRET(__wt_btcur_close(&cbt, true));

	__wt_scr_free(session, &key);
	return (ret);
}

/*
 * __split_multi_inmem_final --
 *	Discard moved update lists from the original page.
 */
static void
__split_multi_inmem_final(WT_PAGE *orig, WT_MULTI *multi)
{
	WT_SAVE_UPD *supd;
	uint32_t i, slot;

	/*
	 * We successfully created new in-memory pages. For error-handling
	 * reasons, we've left the update chains referenced by both the original
	 * and new pages. We're ready to discard the original page, terminate
	 * the original page's reference to any update list we moved.
	 */
	for (i = 0, supd = multi->supd; i < multi->supd_entries; ++i, ++supd)
		switch (orig->type) {
		case WT_PAGE_COL_FIX:
		case WT_PAGE_COL_VAR:
			supd->ins->upd = NULL;
			break;
		case WT_PAGE_ROW_LEAF:
			if (supd->ins == NULL) {
				slot = WT_ROW_SLOT(orig, supd->rip);
				orig->pg_row_upd[slot] = NULL;
			} else
				supd->ins->upd = NULL;
			break;
		}
}

/*
 * __split_multi_inmem_fail --
 *	Discard allocated pages after failure.
 */
static void
__split_multi_inmem_fail(WT_SESSION_IMPL *session, WT_PAGE *orig, WT_REF *ref)
{
	/*
	 * We failed creating new in-memory pages. For error-handling reasons,
	 * we've left the update chains referenced by both the original and
	 * new pages. Discard the new pages, setting a flag so the discard code
	 * doesn't discard the updates on the page.
	 */
	if (ref->page != NULL) {
		F_SET_ATOMIC(ref->page, WT_PAGE_UPDATE_IGNORE);
		__wt_free_ref(session, ref, orig->type, true);
	}
}

/*
 * __wt_multi_to_ref --
 *	Move a multi-block list into an array of WT_REF structures.
 */
int
__wt_multi_to_ref(WT_SESSION_IMPL *session,
    WT_PAGE *page, WT_MULTI *multi, WT_REF **refp, size_t *incrp)
{
	WT_ADDR *addr;
	WT_IKEY *ikey;
	WT_REF *ref;
	size_t incr;

	addr = NULL;
	incr = 0;

	/* Allocate an underlying WT_REF. */
	WT_RET(__wt_calloc_one(session, refp));
	ref = *refp;
	incr += sizeof(WT_REF);

	/* Any parent reference is filled in by our caller. */
	ref->home = NULL;

	if (multi->disk_image == NULL) {
		/*
		 * Copy the address: we could simply take the buffer, but that
		 * would complicate error handling, freeing the reference array
		 * would have to avoid freeing the memory, and it's not worth
		 * the confusion.
		 */
		WT_RET(__wt_calloc_one(session, &addr));
		ref->addr = addr;
		addr->size = multi->addr.size;
		addr->type = multi->addr.type;
		WT_RET(__wt_strndup(session,
		    multi->addr.addr, addr->size, &addr->addr));
	} else
		WT_RET(__split_multi_inmem(session, page, ref, multi));

	switch (page->type) {
	case WT_PAGE_ROW_INT:
	case WT_PAGE_ROW_LEAF:
		ikey = multi->key.ikey;
		WT_RET(__wt_row_ikey(
		    session, 0, WT_IKEY_DATA(ikey), ikey->size, ref));
		incr += sizeof(WT_IKEY) + ikey->size;
		break;
	default:
		ref->key.recno = multi->key.recno;
		break;
	}

	ref->state = addr != NULL ? WT_REF_DISK : WT_REF_MEM;

	/*
	 * If our caller wants to track the memory allocations, we have a return
	 * reference.
	 */
	if (incrp != NULL)
		*incrp += incr;
	return (0);
}

/*
 * __split_insert --
 *	Split a page's last insert list entries into a separate page.
 */
static int
__split_insert(WT_SESSION_IMPL *session, WT_REF *ref)
{
	WT_DECL_RET;
	WT_DECL_ITEM(key);
	WT_INSERT *ins, **insp, *moved_ins, *prev_ins;
	WT_INSERT_HEAD *ins_head;
	WT_PAGE *page, *right;
	WT_REF *child, *split_ref[2] = { NULL, NULL };
	size_t page_decr, parent_incr, right_incr;
	int i;

	WT_STAT_FAST_CONN_INCR(session, cache_inmem_split);
	WT_STAT_FAST_DATA_INCR(session, cache_inmem_split);

	page = ref->page;
	right = NULL;
	page_decr = parent_incr = right_incr = 0;

	/*
	 * Assert splitting makes sense; specifically assert the page is dirty,
	 * we depend on that, otherwise the page might be evicted based on its
	 * last reconciliation which no longer matches reality after the split.
	 *
	 * Note this page has already been through an in-memory split.
	 */
	WT_ASSERT(session, __wt_leaf_page_can_split(session, page));
	WT_ASSERT(session, __wt_page_is_modified(page));
	F_SET_ATOMIC(page, WT_PAGE_SPLIT_INSERT);

	/* Find the last item on the page. */
	ins_head = page->pg_row_entries == 0 ?
	    WT_ROW_INSERT_SMALLEST(page) :
	    WT_ROW_INSERT_SLOT(page, page->pg_row_entries - 1);
	moved_ins = WT_SKIP_LAST(ins_head);

	/*
	 * The first page in the split is the current page, but we still have
	 * to create a replacement WT_REF, the original WT_REF will be set to
	 * split status and eventually freed.
	 *
	 * The new WT_REF is not quite identical: we have to instantiate a key,
	 * and the new reference is visible to readers once the split completes.
	 *
	 * The key-instantiation code checks for races, leave the key fields
	 * zeroed we don't trigger them.
	 *
	 * Don't copy any deleted page state: we may be splitting a page that
	 * was instantiated after a truncate and that history should not be
	 * carried onto these new child pages.
	 */
	WT_ERR(__wt_calloc_one(session, &split_ref[0]));
	child = split_ref[0];
	child->page = ref->page;
	child->home = ref->home;
	child->pindex_hint = ref->pindex_hint;
	child->state = WT_REF_MEM;
	child->addr = ref->addr;

	/*
	 * Copy the first key from the original page into first ref in the new
	 * parent.  Pages created in memory always have a "smallest" insert
	 * list, so look there first.  If we don't find one, get the first key
	 * from the disk image.
	 *
	 * We can't just use the key from the original ref: it may have been
	 * suffix-compressed, and after the split the truncated key may not be
	 * valid.
	 */
	WT_ERR(__wt_scr_alloc(session, 0, &key));
	if ((ins = WT_SKIP_FIRST(WT_ROW_INSERT_SMALLEST(page))) != NULL) {
		key->data = WT_INSERT_KEY(ins);
		key->size = WT_INSERT_KEY_SIZE(ins);
	} else
		WT_ERR(__wt_row_leaf_key(
		    session, page, &page->pg_row_d[0], key, true));
	WT_ERR(__wt_row_ikey(session, 0, key->data, key->size, child));
	parent_incr += sizeof(WT_REF) + sizeof(WT_IKEY) + key->size;
	__wt_scr_free(session, &key);

	/*
	 * The second page in the split is a new WT_REF/page pair.
	 */
	WT_ERR(__wt_page_alloc(session, WT_PAGE_ROW_LEAF, 0, 0, false, &right));
	WT_ERR(__wt_calloc_one(session, &right->pg_row_ins));
	WT_ERR(__wt_calloc_one(session, &right->pg_row_ins[0]));
	right_incr += sizeof(WT_INSERT_HEAD);
	right_incr += sizeof(WT_INSERT_HEAD *);

	WT_ERR(__wt_calloc_one(session, &split_ref[1]));
	child = split_ref[1];
	child->page = right;
	child->state = WT_REF_MEM;
	WT_ERR(__wt_row_ikey(session, 0,
	    WT_INSERT_KEY(moved_ins), WT_INSERT_KEY_SIZE(moved_ins),
	    child));
	parent_incr +=
	    sizeof(WT_REF) + sizeof(WT_IKEY) + WT_INSERT_KEY_SIZE(moved_ins);

	/* The new page is dirty by definition. */
	WT_ERR(__wt_page_modify_init(session, right));
	__wt_page_modify_set(session, right);

	/*
	 * We modified the page above, which will have set the first dirty
	 * transaction to the last transaction current running.  However, the
	 * updates we installed may be older than that.  Set the first dirty
	 * transaction to an impossibly old value so this page is never skipped
	 * in a checkpoint.
	 */
	right->modify->first_dirty_txn = WT_TXN_FIRST;

	/*
	 * Calculate how much memory we're moving: figure out how deep the skip
	 * list stack is for the element we are moving, and the memory used by
	 * the item's list of updates.
	 */
	for (i = 0; i < WT_SKIP_MAXDEPTH && ins_head->tail[i] == moved_ins; ++i)
		;
	WT_MEM_TRANSFER(page_decr, right_incr, sizeof(WT_INSERT) +
	    (size_t)i * sizeof(WT_INSERT *) + WT_INSERT_KEY_SIZE(moved_ins));
	WT_MEM_TRANSFER(
	    page_decr, right_incr, __wt_update_list_memsize(moved_ins->upd));

	/*
	 * Allocation operations completed, move the last insert list item from
	 * the original page to the new page.
	 *
	 * First, update the item to the new child page. (Just append the entry
	 * for simplicity, the previous skip list pointers originally allocated
	 * can be ignored.)
	 */
	right->pg_row_ins[0]->head[0] =
	    right->pg_row_ins[0]->tail[0] = moved_ins;

	/*
	 * Remove the entry from the orig page (i.e truncate the skip list).
	 * Following is an example skip list that might help.
	 *
	 *               __
	 *              |c3|
	 *               |
	 *   __		 __    __
	 *  |a2|--------|c2|--|d2|
	 *   |		 |	|
	 *   __		 __    __	   __
	 *  |a1|--------|c1|--|d1|--------|f1|
	 *   |		 |	|	   |
	 *   __    __    __    __    __    __
	 *  |a0|--|b0|--|c0|--|d0|--|e0|--|f0|
	 *
	 *   From the above picture.
	 *   The head array will be: a0, a1, a2, c3, NULL
	 *   The tail array will be: f0, f1, d2, c3, NULL
	 *   We are looking for: e1, d2, NULL
	 *   If there were no f1, we'd be looking for: e0, NULL
	 *   If there were an f2, we'd be looking for: e0, d1, d2, NULL
	 *
	 *   The algorithm does:
	 *   1) Start at the top of the head list.
	 *   2) Step down until we find a level that contains more than one
	 *      element.
	 *   3) Step across until we reach the tail of the level.
	 *   4) If the tail is the item being moved, remove it.
	 *   5) Drop down a level, and go to step 3 until at level 0.
	 */
	prev_ins = NULL;		/* -Wconditional-uninitialized */
	for (i = WT_SKIP_MAXDEPTH - 1, insp = &ins_head->head[i];
	    i >= 0;
	    i--, insp--) {
		/* Level empty, or a single element. */
		if (ins_head->head[i] == NULL ||
		     ins_head->head[i] == ins_head->tail[i]) {
			/* Remove if it is the element being moved. */
			if (ins_head->head[i] == moved_ins)
				ins_head->head[i] = ins_head->tail[i] = NULL;
			continue;
		}

		for (ins = *insp; ins != ins_head->tail[i]; ins = ins->next[i])
			prev_ins = ins;

		/*
		 * Update the stack head so that we step down as far to the
		 * right as possible. We know that prev_ins is valid since
		 * levels must contain at least two items to be here.
		 */
		insp = &prev_ins->next[i];
		if (ins == moved_ins) {
			/* Remove the item being moved. */
			WT_ASSERT(session, ins_head->head[i] != moved_ins);
			WT_ASSERT(session, prev_ins->next[i] == moved_ins);
			*insp = NULL;
			ins_head->tail[i] = prev_ins;
		}
	}

#ifdef HAVE_DIAGNOSTIC
	/*
	 * Verify the moved insert item appears nowhere on the skip list.
	 */
	for (i = WT_SKIP_MAXDEPTH - 1, insp = &ins_head->head[i];
	    i >= 0;
	    i--, insp--)
		for (ins = *insp; ins != NULL; ins = ins->next[i])
			WT_ASSERT(session, ins != moved_ins);
#endif

	/*
	 * Update the page accounting.
	 *
	 * XXX
	 * If we fail to split the parent, the page's accounting will be wrong.
	 */
	__wt_cache_page_inmem_decr(session, page, page_decr);
	__wt_cache_page_inmem_incr(session, right, right_incr);

	/*
	 * Split into the parent.  After this, the original page is no
	 * longer locked, so we cannot safely look at it.
	 */
	page = NULL;
	if ((ret = __split_parent(
	    session, ref, split_ref, 2, parent_incr, false, true)) != 0) {
		/*
		 * Move the insert list element back to the original page list.
		 * For simplicity, the previous skip list pointers originally
		 * allocated can be ignored, just append the entry to the end of
		 * the level 0 list. As before, we depend on the list having
		 * multiple elements and ignore the edge cases small lists have.
		 */
		right->pg_row_ins[0]->head[0] =
		    right->pg_row_ins[0]->tail[0] = NULL;
		ins_head->tail[0]->next[0] = moved_ins;
		ins_head->tail[0] = moved_ins;

		/*
		 * We marked the new page dirty; we're going to discard it, but
		 * first mark it clean and fix up the cache statistics.
		 */
		__wt_page_modify_clear(session, right);

		WT_ERR(ret);
	}

	return (0);

err:	if (split_ref[0] != NULL) {
		__wt_free(session, split_ref[0]->key.ikey);
		__wt_free(session, split_ref[0]);
	}
	if (split_ref[1] != NULL) {
		__wt_free(session, split_ref[1]->key.ikey);
		__wt_free(session, split_ref[1]);
	}
	if (right != NULL)
		__wt_page_out(session, &right);
	__wt_scr_free(session, &key);
	return (ret);
}

/*
 * __wt_split_insert --
 *	Lock, then split.
 */
int
__wt_split_insert(WT_SESSION_IMPL *session, WT_REF *ref)
{
	WT_DECL_RET;
	WT_PAGE *parent;
	bool hazard;

	WT_RET(__wt_verbose(
	    session, WT_VERB_SPLIT, "%p: split-insert", ref->page));

	WT_RET(__split_internal_lock(session, ref, &parent, &hazard));
	if ((ret = __split_insert(session, ref)) != 0) {
		WT_TRET(__split_internal_unlock(session, parent, hazard));
		return (ret);
	}

	/*
	 * Split up through the tree as necessary; we're holding the original
	 * parent page locked, note the functions we call are responsible for
	 * releasing that lock.
	 */
	return (__split_parent_climb(session, parent, hazard));
}

/*
 * __split_multi --
 *	Split a page into multiple pages.
 */
static int
__split_multi(WT_SESSION_IMPL *session, WT_REF *ref, bool closing)
{
	WT_DECL_RET;
	WT_PAGE *page;
	WT_PAGE_MODIFY *mod;
	WT_REF **ref_new;
	size_t parent_incr;
	uint32_t i, new_entries;

	WT_STAT_FAST_CONN_INCR(session, cache_eviction_split_leaf);
	WT_STAT_FAST_DATA_INCR(session, cache_eviction_split_leaf);

	page = ref->page;
	mod = page->modify;
	new_entries = mod->mod_multi_entries;

	parent_incr = 0;

	/*
	 * Convert the split page's multiblock reconciliation information into
	 * an array of page reference structures.
	 */
	WT_RET(__wt_calloc_def(session, new_entries, &ref_new));
	for (i = 0; i < new_entries; ++i)
		WT_ERR(__wt_multi_to_ref(session,
		    page, &mod->mod_multi[i], &ref_new[i], &parent_incr));

	/*
	 * Split into the parent; if we're closing the file, we hold it
	 * exclusively.
	 */
	WT_ERR(__split_parent(
	    session, ref, ref_new, new_entries, parent_incr, closing, true));

	/*
	 * The split succeeded, we can no longer fail.
	 *
	 * Finalize the move, discarding moved update lists from the original
	 * page.
	 */
	for (i = 0; i < new_entries; ++i)
		__split_multi_inmem_final(page, &mod->mod_multi[i]);

	/*
	 * Pages with unresolved changes are not marked clean in reconciliation,
	 * do it now, then discard the page.
	 */
	__wt_page_modify_clear(session, page);
	__wt_page_out(session, &page);

	if (0) {
err:		for (i = 0; i < new_entries; ++i)
			__split_multi_inmem_fail(session, page, ref_new[i]);
	}

	__wt_free(session, ref_new);
	return (ret);
}

/*
 * __wt_split_multi --
 *	Lock, then split.
 */
int
__wt_split_multi(WT_SESSION_IMPL *session, WT_REF *ref, int closing)
{
	WT_DECL_RET;
	WT_PAGE *parent;
	bool hazard;

	WT_RET(__wt_verbose(
	    session, WT_VERB_SPLIT, "%p: split-multi", ref->page));

	WT_RET(__split_internal_lock(session, ref, &parent, &hazard));
	if ((ret = __split_multi(session, ref, closing)) != 0 || closing) {
		WT_TRET(__split_internal_unlock(session, parent, hazard));
		return (ret);
	}

	/*
	 * Split up through the tree as necessary; we're holding the original
	 * parent page locked, note the functions we call are responsible for
	 * releasing that lock.
	 */
	return (__split_parent_climb(session, parent, hazard));
}

/*
 * __wt_split_reverse --
 *	We have a locked ref that is empty and we want to rewrite the index in
 *	its parent.
 */
int
__wt_split_reverse(WT_SESSION_IMPL *session, WT_REF *ref)
{
	WT_DECL_RET;
	WT_PAGE *parent;
	bool hazard;

	WT_RET(__wt_verbose(
	    session, WT_VERB_SPLIT, "%p: reverse-split", ref->page));

	WT_RET(__split_internal_lock(session, ref, &parent, &hazard));
	ret = __split_parent(session, ref, NULL, 0, 0, false, true);
	WT_TRET(__split_internal_unlock(session, parent, hazard));
	return (ret);
}

/*
 * __wt_split_rewrite --
 *	Rewrite an in-memory page with a new version.
 */
int
__wt_split_rewrite(WT_SESSION_IMPL *session, WT_REF *ref)
{
	WT_DECL_RET;
	WT_PAGE *page;
	WT_PAGE_MODIFY *mod;
	WT_REF new;

	page = ref->page;
	mod = page->modify;

	WT_RET(__wt_verbose(
	    session, WT_VERB_SPLIT, "%p: split-rewrite", ref->page));

	/*
	 * This isn't a split: a reconciliation failed because we couldn't write
	 * something, and in the case of forced eviction, we need to stop this
	 * page from being such a problem. We have exclusive access, rewrite the
	 * page in memory. The code lives here because the split code knows how
	 * to re-create a page in memory after it's been reconciled, and that's
	 * exactly what we want to do.
	 *
	 * Build the new page.
	 */
	memset(&new, 0, sizeof(new));
	WT_ERR(__split_multi_inmem(session, page, &new, &mod->mod_multi[0]));

	/*
	 * The rewrite succeeded, we can no longer fail.
	 *
	 * Finalize the move, discarding moved update lists from the original
	 * page.
	 */
	__split_multi_inmem_final(page, &mod->mod_multi[0]);

	/*
	 * Discard the original page.
	 *
	 * Pages with unresolved changes are not marked clean during
	 * reconciliation, do it now.
	 */
	__wt_page_modify_clear(session, page);
	__wt_ref_out(session, ref);

	/* Swap the new page into place. */
	ref->page = new.page;
	WT_PUBLISH(ref->state, WT_REF_MEM);

	return (0);

err:	__split_multi_inmem_fail(session, page, &new);
	return (ret);
}<|MERGE_RESOLUTION|>--- conflicted
+++ resolved
@@ -409,12 +409,7 @@
 	WT_DECL_RET;
 	WT_PAGE *child;
 	WT_REF *ref, *child_ref;
-<<<<<<< HEAD
-	uint64_t txn_new_id;
 	uint32_t i, j;
-=======
-	uint32_t i;
->>>>>>> 4c499487
 
 	/*
 	 * The WT_REF structures moved to newly allocated child pages reference
@@ -468,18 +463,11 @@
 			 * disk pages may have been read in since then, and
 			 * those pages would have correct parent references.
 			 */
-			if (child_ref->home != child) {
+			if (child_ref->home != child)
 				child_ref->home = child;
-<<<<<<< HEAD
-				child->modify->mod_split_txn = txn_new_id;
-=======
-				child_ref->pindex_hint = 0;
->>>>>>> 4c499487
-			}
 
 			/* Update the WT_REF's page-index hint. */
 			child_ref->pindex_hint = j++;
-
 		} WT_INTL_FOREACH_END;
 		WT_LEAVE_PAGE_INDEX(session);
 
