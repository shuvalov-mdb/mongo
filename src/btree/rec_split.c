--- conflicted
+++ resolved
@@ -615,17 +615,10 @@
 	switch (page->type) {
 	case WT_PAGE_ROW_INT:
 	case WT_PAGE_ROW_LEAF:
-<<<<<<< HEAD
-		WT_RET(__wt_row_ikey(session, 0,
-		    WT_IKEY_DATA(multi->key.ikey), multi->key.ikey->size,
-		    &ref->key.ikey));
-		incr += sizeof(WT_IKEY) + multi->key.ikey->size;
-=======
 		ikey = multi->key.ikey;
 		WT_RET(__wt_row_ikey(session, 0,
 		    WT_IKEY_DATA(ikey), ikey->size, &ref->key.ikey));
 		incr += sizeof(WT_IKEY) + ikey->size;
->>>>>>> d2a905e0
 		break;
 	default:
 		ref->key.recno = multi->key.recno;
