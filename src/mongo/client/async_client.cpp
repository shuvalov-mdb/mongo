/**
 *    Copyright (C) 2018-present MongoDB, Inc.
 *
 *    This program is free software: you can redistribute it and/or modify
 *    it under the terms of the Server Side Public License, version 1,
 *    as published by MongoDB, Inc.
 *
 *    This program is distributed in the hope that it will be useful,
 *    but WITHOUT ANY WARRANTY; without even the implied warranty of
 *    MERCHANTABILITY or FITNESS FOR A PARTICULAR PURPOSE.  See the
 *    Server Side Public License for more details.
 *
 *    You should have received a copy of the Server Side Public License
 *    along with this program. If not, see
 *    <http://www.mongodb.com/licensing/server-side-public-license>.
 *
 *    As a special exception, the copyright holders give permission to link the
 *    code of portions of this program with the OpenSSL library under certain
 *    conditions as described in each individual source file and distribute
 *    linked combinations including the program with the OpenSSL library. You
 *    must comply with the Server Side Public License in all respects for
 *    all of the code used other than as permitted herein. If you modify file(s)
 *    with this exception, you may extend this exception to your version of the
 *    file(s), but you are not obligated to do so. If you do not wish to do so,
 *    delete this exception statement from your version. If you delete this
 *    exception statement from all source files in the program, then also delete
 *    it in the license file.
 */

#define MONGO_LOGV2_DEFAULT_COMPONENT ::mongo::logv2::LogComponent::kNetwork

#include "mongo/platform/basic.h"

#include "mongo/client/async_client.h"

#include <memory>

#include "mongo/bson/bsonobjbuilder.h"
#include "mongo/client/authenticate.h"
#include "mongo/client/sasl_client_authenticate.h"
#include "mongo/config.h"
#include "mongo/db/auth/sasl_command_constants.h"
#include "mongo/db/commands/test_commands_enabled.h"
#include "mongo/db/server_options.h"
#include "mongo/db/wire_version.h"
#include "mongo/executor/egress_tag_closer_manager.h"
#include "mongo/logv2/log.h"
#include "mongo/rpc/factory.h"
#include "mongo/rpc/get_status_from_command_result.h"
#include "mongo/rpc/legacy_request_builder.h"
#include "mongo/rpc/metadata/client_metadata.h"
#include "mongo/rpc/reply_interface.h"
#include "mongo/util/net/socket_utils.h"
#include "mongo/util/net/ssl_manager.h"
#include "mongo/util/net/ssl_peer_info.h"
#include "mongo/util/version.h"

namespace mongo {

Future<AsyncDBClient::Handle> AsyncDBClient::connect(
    const HostAndPort& peer,
    transport::ConnectSSLMode sslMode,
<<<<<<< HEAD
    const boost::optional<TransientSSLParams>& transientSSLParams,
    ServiceContext* const context,
    transport::ReactorHandle reactor,
    Milliseconds timeout) {
    auto tl = context->getTransportLayer();
    return tl->asyncConnect(peer, sslMode, transientSSLParams, std::move(reactor), timeout)
=======
    ServiceContext* const context,
    transport::ReactorHandle reactor,
    Milliseconds timeout,
    std::shared_ptr<transport::SSLConnectionContext> sslContextOverride) {
    auto tl = context->getTransportLayer();
    return tl->asyncConnect(peer, sslMode, std::move(reactor), timeout, sslContextOverride)
>>>>>>> 0008250b
        .then([peer, context](transport::SessionHandle session) {
            return std::make_shared<AsyncDBClient>(peer, std::move(session), context);
        });
}

BSONObj AsyncDBClient::_buildIsMasterRequest(const std::string& appName,
                                             executor::NetworkConnectionHook* hook) {
    BSONObjBuilder bob;

    bob.append("isMaster", 1);

    const auto versionString = VersionInfoInterface::instance().version();
    ClientMetadata::serialize(appName, versionString, &bob);

    if (getTestCommandsEnabled()) {
        // Only include the host:port of this process in the isMaster command request if test
        // commands are enabled. mongobridge uses this field to identify the process opening a
        // connection to it.
        StringBuilder sb;
        sb << getHostNameCached() << ':' << serverGlobalParams.port;
        bob.append("hostInfo", sb.str());
    }

    _compressorManager.clientBegin(&bob);

    if (auto wireSpec = WireSpec::instance().get(); wireSpec->isInternalClient) {
        WireSpec::appendInternalClientWireVersion(wireSpec->outgoing, &bob);
    }

    if (hook) {
        return hook->augmentIsMasterRequest(bob.obj());
    } else {
        return bob.obj();
    }
}

void AsyncDBClient::_parseIsMasterResponse(BSONObj request,
                                           const std::unique_ptr<rpc::ReplyInterface>& response) {
    uassert(50786,
            "Expected opQuery response to isMaster",
            response->getProtocol() == rpc::Protocol::kOpQuery);
    auto wireSpec = WireSpec::instance().get();
    auto responseBody = response->getCommandReply();
    uassertStatusOK(getStatusFromCommandResult(responseBody));

    auto protocolSet = uassertStatusOK(rpc::parseProtocolSetFromIsMasterReply(responseBody));
    auto validateStatus = rpc::validateWireVersion(wireSpec->outgoing, protocolSet.version);
    if (!validateStatus.isOK()) {
        LOGV2_WARNING(23741,
                      "Remote host has incompatible wire version: {error}",
                      "Remote host has incompatible wire version",
                      "error"_attr = validateStatus);
        uasserted(validateStatus.code(),
                  str::stream() << "remote host has incompatible wire version: "
                                << validateStatus.reason());
    }

    auto& egressTagManager = executor::EgressTagCloserManager::get(_svcCtx);
    // Tag outgoing connection so it can be kept open on FCV upgrade if it is not to a
    // server with a lower binary version.
    if (protocolSet.version.maxWireVersion >= wireSpec->outgoing.maxWireVersion) {
        egressTagManager.mutateTags(
            _peer, [](transport::Session::TagMask tags) { return transport::Session::kKeepOpen; });
    }

    auto clientProtocols = rpc::computeProtocolSet(wireSpec->outgoing);
    invariant(clientProtocols != rpc::supports::kNone);
    // Set the operation protocol
    _negotiatedProtocol = uassertStatusOK(rpc::negotiate(protocolSet.protocolSet, clientProtocols));

    _compressorManager.clientFinish(responseBody);
}

auth::RunCommandHook AsyncDBClient::_makeAuthRunCommandHook() {
    return [this](OpMsgRequest request) {
        return runCommand(std::move(request)).then([](rpc::UniqueReply reply) -> Future<BSONObj> {
            auto status = getStatusFromCommandResult(reply->getCommandReply());
            if (!status.isOK()) {
                return status;
            } else {
                return reply->getCommandReply();
            }
        });
    };
}

Future<void> AsyncDBClient::authenticate(const BSONObj& params) {
    // We will only have a valid clientName if SSL is enabled.
    std::string clientName;
#ifdef MONGO_CONFIG_SSL
    auto sslConfiguration = _session->getSSLConfiguration();
    if (sslConfiguration) {
        clientName = sslConfiguration->clientSubjectName.toString();
    }
#endif

    return auth::authenticateClient(params, remote(), clientName, _makeAuthRunCommandHook());
}

Future<void> AsyncDBClient::authenticateInternal(boost::optional<std::string> mechanismHint) {
    // If no internal auth information is set, don't bother trying to authenticate.
    if (!auth::isInternalAuthSet()) {
        return Future<void>::makeReady();
    }
    // We will only have a valid clientName if SSL is enabled.
    std::string clientName;
#ifdef MONGO_CONFIG_SSL
    auto sslConfiguration = _session->getSSLConfiguration();
    if (sslConfiguration) {
        clientName = sslConfiguration->clientSubjectName.toString();
    }
#endif

    return auth::authenticateInternalClient(clientName,
                                            mechanismHint,
                                            auth::StepDownBehavior::kKillConnection,
                                            _makeAuthRunCommandHook());
}

Future<bool> AsyncDBClient::completeSpeculativeAuth(std::shared_ptr<SaslClientSession> session,
                                                    std::string authDB,
                                                    BSONObj specAuth,
                                                    auth::SpeculativeAuthType speculativeAuthType) {
    if (specAuth.isEmpty()) {
        // No reply could mean failed auth, or old server.
        // A false reply will result in an explicit auth later.
        return false;
    }

    if (speculativeAuthType == auth::SpeculativeAuthType::kNone) {
        return Status(ErrorCodes::BadValue,
                      str::stream() << "Received unexpected isMaster."
                                    << auth::kSpeculativeAuthenticate << " reply");
    }

    if (speculativeAuthType == auth::SpeculativeAuthType::kAuthenticate) {
        return specAuth.hasField(saslCommandUserFieldName);
    }

    invariant(speculativeAuthType == auth::SpeculativeAuthType::kSaslStart);
    invariant(session);

    return asyncSaslConversation(_makeAuthRunCommandHook(),
                                 session,
                                 BSON(saslContinueCommandName << 1),
                                 specAuth,
                                 std::move(authDB),
                                 kSaslClientLogLevelDefault)
        // Swallow failure even if the initial saslStart was okay.
        // It's possible for our speculative authentication to fail
        // while explicit auth succeeds if we're in a keyfile rollover state.
        // The first passphrase can fail, but later ones may be okay.
        .onCompletion([](Status status) { return status.isOK(); });
}

Future<void> AsyncDBClient::initWireVersion(const std::string& appName,
                                            executor::NetworkConnectionHook* const hook) {
    auto requestObj = _buildIsMasterRequest(appName, hook);
    // We use a legacy request to create our ismaster request because we may
    // have to communicate with servers that do not support other protocols.
    auto requestMsg =
        rpc::legacyRequestFromOpMsgRequest(OpMsgRequest::fromDBAndBody("admin", requestObj));
    auto msgId = nextMessageId();
    return _call(requestMsg, msgId)
        .then([msgId, this]() { return _waitForResponse(msgId); })
        .then([this, requestObj, hook, timer = Timer{}](Message response) {
            auto cmdReply = rpc::makeReply(&response);
            _parseIsMasterResponse(requestObj, cmdReply);
            if (hook) {
                executor::RemoteCommandResponse cmdResp(*cmdReply, timer.elapsed());
                uassertStatusOK(hook->validateHost(_peer, requestObj, std::move(cmdResp)));
            }
        });
}

Future<void> AsyncDBClient::_call(Message request, int32_t msgId, const BatonHandle& baton) {
    auto swm = _compressorManager.compressMessage(request);
    if (!swm.isOK()) {
        return swm.getStatus();
    }

    request = std::move(swm.getValue());
    request.header().setId(msgId);
    request.header().setResponseToMsgId(0);
#ifdef MONGO_CONFIG_SSL
    if (!SSLPeerInfo::forSession(_session).isTLS) {
        OpMsg::appendChecksum(&request);
    }
#else
    OpMsg::appendChecksum(&request);
#endif

    return _session->asyncSinkMessage(request, baton);
}

Future<Message> AsyncDBClient::_waitForResponse(boost::optional<int32_t> msgId,
                                                const BatonHandle& baton) {
    return _session->asyncSourceMessage(baton).then(
        [this, msgId](Message response) -> StatusWith<Message> {
            uassert(50787,
                    "ResponseId did not match sent message ID.",
                    msgId ? response.header().getResponseToMsgId() == msgId : true);
            if (response.operation() == dbCompressed) {
                return _compressorManager.decompressMessage(response);
            } else {
                return response;
            }
        });
}

Future<rpc::UniqueReply> AsyncDBClient::runCommand(OpMsgRequest request,
                                                   const BatonHandle& baton,
                                                   bool fireAndForget) {
    invariant(_negotiatedProtocol);
    auto requestMsg = rpc::messageFromOpMsgRequest(*_negotiatedProtocol, std::move(request));
    if (fireAndForget) {
        OpMsg::setFlag(&requestMsg, OpMsg::kMoreToCome);
    }
    auto msgId = nextMessageId();
    auto future = _call(std::move(requestMsg), msgId, baton);

    if (fireAndForget) {
        return std::move(future).then([msgId, this]() -> Future<rpc::UniqueReply> {
            // Return a mock status OK response since we do not expect a real response.
            OpMsgBuilder builder;
            builder.setBody(BSON("ok" << 1));
            Message responseMsg = builder.finish();
            responseMsg.header().setResponseToMsgId(msgId);
            responseMsg.header().setId(msgId);
            return rpc::UniqueReply(responseMsg, rpc::makeReply(&responseMsg));
        });
    }

    return std::move(future)
        .then([msgId, baton, this]() { return _waitForResponse(msgId, baton); })
        .then([this](Message response) -> Future<rpc::UniqueReply> {
            return rpc::UniqueReply(response, rpc::makeReply(&response));
        });
}

Future<executor::RemoteCommandResponse> AsyncDBClient::runCommandRequest(
    executor::RemoteCommandRequest request, const BatonHandle& baton) {
    auto startTimer = Timer();
    auto opMsgRequest = OpMsgRequest::fromDBAndBody(
        std::move(request.dbname), std::move(request.cmdObj), std::move(request.metadata));
    auto fireAndForget =
        request.fireAndForgetMode == executor::RemoteCommandRequest::FireAndForgetMode::kOn;
    return runCommand(std::move(opMsgRequest), baton, fireAndForget)
        .then([this, startTimer = std::move(startTimer)](rpc::UniqueReply response) {
            return executor::RemoteCommandResponse(*response, startTimer.elapsed());
        });
}

Future<executor::RemoteCommandResponse> AsyncDBClient::_continueReceiveExhaustResponse(
    ClockSource::StopWatch stopwatch, boost::optional<int32_t> msgId, const BatonHandle& baton) {
    return _waitForResponse(msgId, baton)
        .then([stopwatch, msgId, baton, this](Message responseMsg) mutable {
            bool isMoreToComeSet = OpMsg::isFlagSet(responseMsg, OpMsg::kMoreToCome);
            rpc::UniqueReply response = rpc::UniqueReply(responseMsg, rpc::makeReply(&responseMsg));
            auto rcResponse = executor::RemoteCommandResponse(
                *response, duration_cast<Milliseconds>(stopwatch.elapsed()), isMoreToComeSet);
            return rcResponse;
        });
}

Future<executor::RemoteCommandResponse> AsyncDBClient::awaitExhaustCommand(
    const BatonHandle& baton) {
    return _continueReceiveExhaustResponse(ClockSource::StopWatch(), boost::none, baton);
}

Future<executor::RemoteCommandResponse> AsyncDBClient::runExhaustCommand(OpMsgRequest request,
                                                                         const BatonHandle& baton) {
    invariant(_negotiatedProtocol);
    auto requestMsg = rpc::messageFromOpMsgRequest(*_negotiatedProtocol, std::move(request));
    OpMsg::setFlag(&requestMsg, OpMsg::kExhaustSupported);

    auto msgId = nextMessageId();
    return _call(std::move(requestMsg), msgId, baton).then([msgId, baton, this]() mutable {
        return _continueReceiveExhaustResponse(ClockSource::StopWatch(), msgId, baton);
    });
}

Future<executor::RemoteCommandResponse> AsyncDBClient::beginExhaustCommandRequest(
    executor::RemoteCommandRequest request, const BatonHandle& baton) {
    auto opMsgRequest = OpMsgRequest::fromDBAndBody(
        std::move(request.dbname), std::move(request.cmdObj), std::move(request.metadata));

    return runExhaustCommand(std::move(opMsgRequest), baton);
}

void AsyncDBClient::cancel(const BatonHandle& baton) {
    _session->cancelAsyncOperations(baton);
}

bool AsyncDBClient::isStillConnected() {
    return _session->isConnected();
}

void AsyncDBClient::end() {
    _session->end();
}

const HostAndPort& AsyncDBClient::remote() const {
    return _peer;
}

const HostAndPort& AsyncDBClient::local() const {
    return _session->local();
}

}  // namespace mongo<|MERGE_RESOLUTION|>--- conflicted
+++ resolved
@@ -60,21 +60,12 @@
 Future<AsyncDBClient::Handle> AsyncDBClient::connect(
     const HostAndPort& peer,
     transport::ConnectSSLMode sslMode,
-<<<<<<< HEAD
-    const boost::optional<TransientSSLParams>& transientSSLParams,
-    ServiceContext* const context,
-    transport::ReactorHandle reactor,
-    Milliseconds timeout) {
-    auto tl = context->getTransportLayer();
-    return tl->asyncConnect(peer, sslMode, transientSSLParams, std::move(reactor), timeout)
-=======
     ServiceContext* const context,
     transport::ReactorHandle reactor,
     Milliseconds timeout,
     std::shared_ptr<transport::SSLConnectionContext> sslContextOverride) {
     auto tl = context->getTransportLayer();
     return tl->asyncConnect(peer, sslMode, std::move(reactor), timeout, sslContextOverride)
->>>>>>> 0008250b
         .then([peer, context](transport::SessionHandle session) {
             return std::make_shared<AsyncDBClient>(peer, std::move(session), context);
         });
