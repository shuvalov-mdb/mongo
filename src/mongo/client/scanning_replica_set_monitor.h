/**
 *    Copyright (C) 2020-present MongoDB, Inc.
 *
 *    This program is free software: you can redistribute it and/or modify
 *    it under the terms of the Server Side Public License, version 1,
 *    as published by MongoDB, Inc.
 *
 *    This program is distributed in the hope that it will be useful,
 *    but WITHOUT ANY WARRANTY; without even the implied warranty of
 *    MERCHANTABILITY or FITNESS FOR A PARTICULAR PURPOSE.  See the
 *    Server Side Public License for more details.
 *
 *    You should have received a copy of the Server Side Public License
 *    along with this program. If not, see
 *    <http://www.mongodb.com/licensing/server-side-public-license>.
 *
 *    As a special exception, the copyright holders give permission to link the
 *    code of portions of this program with the OpenSSL library under certain
 *    conditions as described in each individual source file and distribute
 *    linked combinations including the program with the OpenSSL library. You
 *    must comply with the Server Side Public License in all respects for
 *    all of the code used other than as permitted herein. If you modify file(s)
 *    with this exception, you may extend this exception to your version of the
 *    file(s), but you are not obligated to do so. If you do not wish to do so,
 *    delete this exception statement from your version. If you delete this
 *    exception statement from all source files in the program, then also delete
 *    it in the license file.
 */

#pragma once

#include <functional>
#include <memory>
#include <set>
#include <string>

#include "mongo/base/string_data.h"
#include "mongo/client/mongo_uri.h"
#include "mongo/client/replica_set_change_notifier.h"
#include "mongo/client/replica_set_monitor.h"
#include "mongo/executor/task_executor.h"
#include "mongo/util/concurrency/with_lock.h"
#include "mongo/util/duration.h"
#include "mongo/util/net/hostandport.h"
#include "mongo/util/time_support.h"

namespace mongo {

class ScanningReplicaSetMonitor : public ReplicaSetMonitor {
    ScanningReplicaSetMonitor(const ScanningReplicaSetMonitor&) = delete;
    ScanningReplicaSetMonitor& operator=(const ScanningReplicaSetMonitor&) = delete;

public:
    class Refresher;

    /**
     * Defaults to false, meaning that if multiple hosts meet a criteria we pick one at random.
     * This is required by the replica set driver spec. Set this to true in tests that need host
     * selection to be deterministic.
     *
     * NOTE: Used by unit-tests only.
     */
    static bool useDeterministicHostSelection;

    static constexpr auto kExpeditedRefreshPeriod = Milliseconds(500);
    static constexpr auto kCheckTimeout = Seconds(5);

    ScanningReplicaSetMonitor(const MongoURI& uri, std::function<void()> cleanupCallback);

    void init() override;

    void drop() override;

    /**
     * NOTE: Cancelation via CancelationTokens is not implemented for the ScanningReplicaSetMonitor,
     * so any token passed in will be ignored.
     */
    SemiFuture<HostAndPort> getHostOrRefresh(const ReadPreferenceSetting& readPref,
                                             const CancelationToken&) override;

    /**
     * NOTE: Cancelation via CancelationTokens is not implemented for the ScanningReplicaSetMonitor,
     * so any token passed in will be ignored.
     */
    SemiFuture<std::vector<HostAndPort>> getHostsOrRefresh(const ReadPreferenceSetting& readPref,
                                                           const CancelationToken&) override;

    HostAndPort getPrimaryOrUassert() override;

    /*
     * For the ScanningReplicaSetMonitor, all the failedHost methods are equivalent.
     */
    void failedHost(const HostAndPort& host, const Status& status) override;

    void failedHostPreHandshake(const HostAndPort& host,
                                const Status& status,
                                BSONObj bson) override;

    void failedHostPostHandshake(const HostAndPort& host,
                                 const Status& status,
                                 BSONObj bson) override;

    bool isPrimary(const HostAndPort& host) const override;

    bool isHostUp(const HostAndPort& host) const override;

    int getMinWireVersion() const override;

    int getMaxWireVersion() const override;

    std::string getName() const override;

    std::string getServerAddress() const override;

    const MongoURI& getOriginalUri() const override;

    bool contains(const HostAndPort& server) const override;

    void appendInfo(BSONObjBuilder& b, bool forFTDC = false) const override;

    bool isKnownToHaveGoodPrimary() const override;

    /**
     * Returns the refresh period that is given to all new SetStates.
     */
    static Seconds getDefaultRefreshPeriod();

    //
    // internal types (defined in scanning_replica_set_monitor_internal.h)
    //

    struct IsMasterReply;
    struct ScanState;
    struct SetState;
    typedef std::shared_ptr<ScanState> ScanStatePtr;
    typedef std::shared_ptr<SetState> SetStatePtr;

    /**
     * Allows tests to set initial conditions and introspect the current state.
     */
<<<<<<< HEAD
    ScanningReplicaSetMonitor(const SetStatePtr& initialState,
                              std::function<void()> cleanupCallback);
    ~ScanningReplicaSetMonitor();
=======
    explicit ScanningReplicaSetMonitor(const SetStatePtr& initialState);
    ~ScanningReplicaSetMonitor() override;
>>>>>>> 403c9577

    /**
     * This is for use in tests using MockReplicaSet to ensure that a full scan completes before
     * continuing.
     */
    void runScanForMockReplicaSet();

    static void disableRefreshRetries_forTest();

    static bool areRefreshRetriesDisabledForTest();

private:
    Future<std::vector<HostAndPort>> _getHostsOrRefresh(const ReadPreferenceSetting& readPref,
                                                        Milliseconds maxWait);
    /**
     * If no scan is in-progress, this function is responsible for setting up a new scan. Otherwise,
     * does nothing.
     */
    static void _ensureScanInProgress(const SetStatePtr&);

    const SetStatePtr _state;
};


/**
 * Refreshes the local view of a replica set.
 *
 * All logic related to choosing the hosts to contact and updating the SetState based on replies
 * lives in this class. Use of this class should always be guarded by SetState::mutex unless in
 * single-threaded use by ScanningReplicaSetMonitorTest.
 */
class ScanningReplicaSetMonitor::Refresher {
public:
    explicit Refresher(const SetStatePtr& setState);

    struct NextStep {
        enum StepKind {
            CONTACT_HOST,  /// Contact the returned host
            WAIT,          /// Wait on condition variable and try again.
            DONE,          /// No more hosts to contact in this Refresh round
        };

        explicit NextStep(StepKind step, const HostAndPort& host = HostAndPort())
            : step(step), host(host) {}

        StepKind step;
        HostAndPort host;
    };

    /**
     * Returns the next step to take.
     *
     * By calling this, you promise to call receivedIsMaster or failedHost if the NextStep is
     * CONTACT_HOST.
     */
    NextStep getNextStep();

    /**
     * Call this if a host returned from getNextStep successfully replied to an isMaster call.
     * Negative latencyMicros are ignored.
     */
    void receivedIsMaster(const HostAndPort& from, int64_t latencyMicros, const BSONObj& reply);

    /**
     * Call this if a host returned from getNextStep failed to reply to an isMaster call.
     */
    void failedHost(const HostAndPort& host, const Status& status);

    /**
     * Starts a new scan over the hosts in set.
     */
    void startNewScan();

    /**
     * First, checks that the "reply" is not from a stale primary by comparing the electionId of
     * "reply" to the maxElectionId recorded by the SetState and returns OK status if "reply"
     * belongs to a non-stale primary. Otherwise returns a failed status.
     *
     * The 'from' parameter specifies the node from which the response is received.
     *
     * Updates _set and _scan based on set-membership information from a master.
     * Applies _scan->unconfirmedReplies to confirmed nodes.
     * Does not update this host's node in _set->nodes.
     */
    Status receivedIsMasterFromMaster(const HostAndPort& from, const IsMasterReply& reply);

    /**
     * Schedules isMaster requests to all hosts that currently need to be contacted.
     * Does nothing if requests have already been sent to all known hosts.
     */
    void scheduleNetworkRequests();

    void scheduleIsMaster(const HostAndPort& host);

private:
    // Both pointers are never NULL
    SetStatePtr _set;
    ScanStatePtr _scan;  // May differ from _set->currentScan if a new scan has started.
};

}  // namespace mongo<|MERGE_RESOLUTION|>--- conflicted
+++ resolved
@@ -138,14 +138,9 @@
     /**
      * Allows tests to set initial conditions and introspect the current state.
      */
-<<<<<<< HEAD
     ScanningReplicaSetMonitor(const SetStatePtr& initialState,
                               std::function<void()> cleanupCallback);
-    ~ScanningReplicaSetMonitor();
-=======
-    explicit ScanningReplicaSetMonitor(const SetStatePtr& initialState);
     ~ScanningReplicaSetMonitor() override;
->>>>>>> 403c9577
 
     /**
      * This is for use in tests using MockReplicaSet to ensure that a full scan completes before
