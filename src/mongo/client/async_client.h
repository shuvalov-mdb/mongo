/**
 *    Copyright (C) 2018-present MongoDB, Inc.
 *
 *    This program is free software: you can redistribute it and/or modify
 *    it under the terms of the Server Side Public License, version 1,
 *    as published by MongoDB, Inc.
 *
 *    This program is distributed in the hope that it will be useful,
 *    but WITHOUT ANY WARRANTY; without even the implied warranty of
 *    MERCHANTABILITY or FITNESS FOR A PARTICULAR PURPOSE.  See the
 *    Server Side Public License for more details.
 *
 *    You should have received a copy of the Server Side Public License
 *    along with this program. If not, see
 *    <http://www.mongodb.com/licensing/server-side-public-license>.
 *
 *    As a special exception, the copyright holders give permission to link the
 *    code of portions of this program with the OpenSSL library under certain
 *    conditions as described in each individual source file and distribute
 *    linked combinations including the program with the OpenSSL library. You
 *    must comply with the Server Side Public License in all respects for
 *    all of the code used other than as permitted herein. If you modify file(s)
 *    with this exception, you may extend this exception to your version of the
 *    file(s), but you are not obligated to do so. If you do not wish to do so,
 *    delete this exception statement from your version. If you delete this
 *    exception statement from all source files in the program, then also delete
 *    it in the license file.
 */

#pragma once

#include <memory>

#include "mongo/client/authenticate.h"
#include "mongo/db/service_context.h"
#include "mongo/executor/network_connection_hook.h"
#include "mongo/executor/remote_command_request.h"
#include "mongo/executor/remote_command_response.h"
#include "mongo/rpc/protocol.h"
#include "mongo/rpc/unique_message.h"
#include "mongo/transport/baton.h"
#include "mongo/transport/message_compressor_manager.h"
#include "mongo/transport/ssl_connection_context.h"
#include "mongo/transport/transport_layer.h"
#include "mongo/util/future.h"

namespace mongo {

class AsyncDBClient : public std::enable_shared_from_this<AsyncDBClient> {
public:
    explicit AsyncDBClient(const HostAndPort& peer,
                           transport::SessionHandle session,
                           ServiceContext* svcCtx)
        : _peer(std::move(peer)), _session(std::move(session)), _svcCtx(svcCtx) {}

    using Handle = std::shared_ptr<AsyncDBClient>;

    static Future<Handle> connect(
        const HostAndPort& peer,
        transport::ConnectSSLMode sslMode,
        ServiceContext* const context,
        transport::ReactorHandle reactor,
        Milliseconds timeout,
<<<<<<< HEAD
        std::shared_ptr<const transport::SSLConnectionContext> sslContextOverride = nullptr);
=======
        std::shared_ptr<const transport::SSLConnectionContext> transientSSLContext = nullptr);
>>>>>>> 68fb5182

    Future<executor::RemoteCommandResponse> runCommandRequest(
        executor::RemoteCommandRequest request, const BatonHandle& baton = nullptr);
    Future<rpc::UniqueReply> runCommand(OpMsgRequest request,
                                        const BatonHandle& baton = nullptr,
                                        bool fireAndForget = false);

    Future<executor::RemoteCommandResponse> beginExhaustCommandRequest(
        executor::RemoteCommandRequest request, const BatonHandle& baton = nullptr);
    Future<executor::RemoteCommandResponse> runExhaustCommand(OpMsgRequest request,
                                                              const BatonHandle& baton = nullptr);
    Future<executor::RemoteCommandResponse> awaitExhaustCommand(const BatonHandle& baton = nullptr);

    Future<void> authenticate(const BSONObj& params);

    Future<void> authenticateInternal(boost::optional<std::string> mechanismHint);

    Future<bool> completeSpeculativeAuth(std::shared_ptr<SaslClientSession> session,
                                         std::string authDB,
                                         BSONObj specAuth,
                                         auth::SpeculativeAuthType speculativeAuthtype);

    Future<void> initWireVersion(const std::string& appName,
                                 executor::NetworkConnectionHook* const hook);

    void cancel(const BatonHandle& baton = nullptr);

    bool isStillConnected();

    void end();

    const HostAndPort& remote() const;
    const HostAndPort& local() const;

private:
    Future<executor::RemoteCommandResponse> _continueReceiveExhaustResponse(
        ClockSource::StopWatch stopwatch,
        boost::optional<int32_t> msgId,
        const BatonHandle& baton = nullptr);
    Future<Message> _waitForResponse(boost::optional<int32_t> msgId,
                                     const BatonHandle& baton = nullptr);
    Future<void> _call(Message request, int32_t msgId, const BatonHandle& baton = nullptr);
    BSONObj _buildIsMasterRequest(const std::string& appName,
                                  executor::NetworkConnectionHook* hook);
    void _parseIsMasterResponse(BSONObj request,
                                const std::unique_ptr<rpc::ReplyInterface>& response);
    auth::RunCommandHook _makeAuthRunCommandHook();

    const HostAndPort _peer;
    transport::SessionHandle _session;
    ServiceContext* const _svcCtx;
    MessageCompressorManager _compressorManager;
    boost::optional<rpc::Protocol> _negotiatedProtocol;
};

}  // namespace mongo<|MERGE_RESOLUTION|>--- conflicted
+++ resolved
@@ -61,11 +61,7 @@
         ServiceContext* const context,
         transport::ReactorHandle reactor,
         Milliseconds timeout,
-<<<<<<< HEAD
-        std::shared_ptr<const transport::SSLConnectionContext> sslContextOverride = nullptr);
-=======
         std::shared_ptr<const transport::SSLConnectionContext> transientSSLContext = nullptr);
->>>>>>> 68fb5182
 
     Future<executor::RemoteCommandResponse> runCommandRequest(
         executor::RemoteCommandRequest request, const BatonHandle& baton = nullptr);
