--- conflicted
+++ resolved
@@ -55,18 +55,6 @@
 
     using Handle = std::shared_ptr<AsyncDBClient>;
 
-<<<<<<< HEAD
-    /**
-     * @param transientSSLParams optional SSL params to replace the default SSL context from the
-     * global network layer.
-     */
-    static Future<Handle> connect(const HostAndPort& peer,
-                                  transport::ConnectSSLMode sslMode,
-                                  const boost::optional<TransientSSLParams>& transientSSLParams,
-                                  ServiceContext* const context,
-                                  transport::ReactorHandle reactor,
-                                  Milliseconds timeout);
-=======
     static Future<Handle> connect(
         const HostAndPort& peer,
         transport::ConnectSSLMode sslMode,
@@ -74,7 +62,6 @@
         transport::ReactorHandle reactor,
         Milliseconds timeout,
         std::shared_ptr<transport::SSLConnectionContext> sslContextOverride = nullptr);
->>>>>>> 0008250b
 
     Future<executor::RemoteCommandResponse> runCommandRequest(
         executor::RemoteCommandRequest request, const BatonHandle& baton = nullptr);
