--- conflicted
+++ resolved
@@ -72,11 +72,7 @@
     ConnectSSLMode sslMode,
     const ReactorHandle& reactor,
     Milliseconds timeout,
-<<<<<<< HEAD
-    std::shared_ptr<const SSLConnectionContext> sslContextOverride) {
-=======
     std::shared_ptr<const SSLConnectionContext> transientSSLContext) {
->>>>>>> 68fb5182
     MONGO_UNREACHABLE;
 }
 
