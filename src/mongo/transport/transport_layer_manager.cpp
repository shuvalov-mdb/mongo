--- conflicted
+++ resolved
@@ -73,13 +73,8 @@
     ConnectSSLMode sslMode,
     const ReactorHandle& reactor,
     Milliseconds timeout,
-<<<<<<< HEAD
-    std::shared_ptr<const SSLConnectionContext> sslContextOverride) {
-    return _tls.front()->asyncConnect(peer, sslMode, reactor, timeout, sslContextOverride);
-=======
     std::shared_ptr<const SSLConnectionContext> transientSSLContext) {
     return _tls.front()->asyncConnect(peer, sslMode, reactor, timeout, transientSSLContext);
->>>>>>> 68fb5182
 }
 
 ReactorHandle TransportLayerManager::getReactor(WhichReactor which) {
