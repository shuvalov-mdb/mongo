--- conflicted
+++ resolved
@@ -110,11 +110,7 @@
         ConnectSSLMode sslMode,
         const ReactorHandle& reactor,
         Milliseconds timeout,
-<<<<<<< HEAD
-        std::shared_ptr<const SSLConnectionContext> sslContextOverride) = 0;
-=======
         std::shared_ptr<const SSLConnectionContext> transientSSLContext) = 0;
->>>>>>> 68fb5182
 
     /**
      * Start the TransportLayer. After this point, the TransportLayer will begin accepting active
