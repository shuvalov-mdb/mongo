--- conflicted
+++ resolved
@@ -271,7 +271,6 @@
 
     auto isMasterHook = std::make_shared<TLConnectionSetupHook>(_onConnectHook);
 
-<<<<<<< HEAD
     // auto options = _connectionPoolOptions.lock();
     // if (!options) {
     //     std::string reason = str::stream() << "" << timeout;
@@ -281,11 +280,8 @@
 
     // AsyncDBClient::connect(
     //     _peer, _sslMode, options->transientSSLParams, _serviceContext, _reactor, timeout)
-    AsyncDBClient::connect(_peer, _sslMode, _serviceContext, _reactor, timeout, _sslContextOverride)
-=======
     AsyncDBClient::connect(
         _peer, _sslMode, _serviceContext, _reactor, timeout, _transientSSLContext)
->>>>>>> 68fb5182
         .thenRunOn(_reactor)
         .onError([](StatusWith<AsyncDBClient::Handle> swc) -> StatusWith<AsyncDBClient::Handle> {
             return Status(ErrorCodes::HostUnreachable, swc.getStatus().reason());
