/**
 *    Copyright (C) 2018-present MongoDB, Inc.
 *
 *    This program is free software: you can redistribute it and/or modify
 *    it under the terms of the Server Side Public License, version 1,
 *    as published by MongoDB, Inc.
 *
 *    This program is distributed in the hope that it will be useful,
 *    but WITHOUT ANY WARRANTY; without even the implied warranty of
 *    MERCHANTABILITY or FITNESS FOR A PARTICULAR PURPOSE.  See the
 *    Server Side Public License for more details.
 *
 *    You should have received a copy of the Server Side Public License
 *    along with this program. If not, see
 *    <http://www.mongodb.com/licensing/server-side-public-license>.
 *
 *    As a special exception, the copyright holders give permission to link the
 *    code of portions of this program with the OpenSSL library under certain
 *    conditions as described in each individual source file and distribute
 *    linked combinations including the program with the OpenSSL library. You
 *    must comply with the Server Side Public License in all respects for
 *    all of the code used other than as permitted herein. If you modify file(s)
 *    with this exception, you may extend this exception to your version of the
 *    file(s), but you are not obligated to do so. If you do not wish to do so,
 *    delete this exception statement from your version. If you delete this
 *    exception statement from all source files in the program, then also delete
 *    it in the license file.
 */

#pragma once

#include <boost/optional.hpp>
#include <memory>
#include <string>

#include "mongo/config.h"

#ifdef MONGO_CONFIG_SSL

#include "mongo/base/string_data.h"
#include "mongo/bson/bsonobj.h"
#include "mongo/db/service_context.h"
#include "mongo/logv2/attribute_storage.h"
#include "mongo/platform/atomic_word.h"
#include "mongo/util/decorable.h"
#include "mongo/util/net/sock.h"
#include "mongo/util/net/ssl/apple.hpp"
#include "mongo/util/net/ssl_peer_info.h"
#include "mongo/util/net/ssl_types.h"
#include "mongo/util/out_of_line_executor.h"
#include "mongo/util/time_support.h"

// SChannel implementation
#if MONGO_CONFIG_SSL_PROVIDER == MONGO_CONFIG_SSL_PROVIDER_OPENSSL
#include <openssl/err.h>
#include <openssl/ssl.h>
#endif
#endif  // #ifdef MONGO_CONFIG_SSL

namespace mongo {

/*
 * @return the SSL version std::string prefixed with prefix and suffixed with suffix
 */
const std::string getSSLVersion(const std::string& prefix, const std::string& suffix);

/**
 * Validation callback for setParameter 'opensslCipherConfig'.
 */
Status validateOpensslCipherConfig(const std::string&);

/**
 * Validation callback for setParameter 'disableNonTLSConnectionLogging'.
 */
Status validateDisableNonTLSConnectionLogging(const bool&);
}  // namespace mongo

#ifdef MONGO_CONFIG_SSL
namespace mongo {
struct SSLParams;
struct TransientSSLParams;

#if MONGO_CONFIG_SSL_PROVIDER == MONGO_CONFIG_SSL_PROVIDER_OPENSSL
typedef SSL_CTX* SSLContextType;
typedef SSL* SSLConnectionType;
#elif MONGO_CONFIG_SSL_PROVIDER == MONGO_CONFIG_SSL_PROVIDER_WINDOWS
typedef SCHANNEL_CRED* SSLContextType;
typedef PCtxtHandle SSLConnectionType;
#elif MONGO_CONFIG_SSL_PROVIDER == MONGO_CONFIG_SSL_PROVIDER_APPLE
typedef asio::ssl::apple::Context* SSLContextType;
typedef SSLContextRef SSLConnectionType;
#else
#error "Unknown SSL Provider"
#endif


#if MONGO_CONFIG_SSL_PROVIDER == MONGO_CONFIG_SSL_PROVIDER_OPENSSL
/*
 * There are a number of OpenSSL types that we want to be able to use with unique_ptr that have a
 * custom OpenSSL deleter function. This template implements a stateless deleter for types with
 * C free functions:
 * using UniqueX509 = std::unique_ptr<X509, OpenSSLDeleter<decltype(::X509_free), ::X509_free>>;
 */
template <typename Deleter, Deleter* impl>
struct OpenSSLDeleter {
    template <typename Obj>
    void operator()(Obj* ptr) const {
        if (ptr != nullptr) {
            impl(ptr);
        }
    }
};
#endif
/**
 * Maintain per connection SSL state for the Sock class. Used by SSLManagerInterface to perform SSL
 * operations.
 */
class SSLConnectionInterface {
public:
    virtual ~SSLConnectionInterface();
};

// These represent the ASN.1 type bytes for strings used in an X509 DirectoryString
constexpr int kASN1BMPString = 30;
constexpr int kASN1IA5String = 22;
constexpr int kASN1OctetString = 4;
constexpr int kASN1PrintableString = 19;
constexpr int kASN1TeletexString = 20;
constexpr int kASN1UTF8String = 12;
constexpr int kASN1UniversalString = 28;

/**
 * Stores information about a globally unique OID.
 */
class ASN1OID {
public:
    ASN1OID(std::string identifier, std::string shortDescription, std::string longDescription)
        : identifier(std::move(identifier)),
          shortDescription(std::move(shortDescription)),
          longDescription(std::move(longDescription)) {}

    std::string identifier;        // An OID
    std::string shortDescription;  // A brief description of the entity associated with the OID
    std::string longDescription;   // A long form description of the entity associated with the OID
};
const ASN1OID mongodbRolesOID("1.3.6.1.4.1.34601.2.1.1",
                              "MongoRoles",
                              "Sequence of MongoDB Database Roles");

/**
 * Counts of negogtiated version used by TLS connections.
 */
struct TLSVersionCounts {
    AtomicWord<long long> tlsUnknown;
    AtomicWord<long long> tls10;
    AtomicWord<long long> tls11;
    AtomicWord<long long> tls12;
    AtomicWord<long long> tls13;

    static TLSVersionCounts& get(ServiceContext* serviceContext);
};

struct CertInformationToLog {
    SSLX509Name subject;
    SSLX509Name issuer;
    std::vector<char> thumbprint;
    // The human readable 'thumbprint' encoded with 'hexblob::encode'.
    std::string hexEncodedThumbprint;
    Date_t validityNotBefore;
    Date_t validityNotAfter;
    // If the certificate was loaded from file, this is the file name. If empty,
    // it means the certificate came from memory payload.
    std::optional<std::string> keyFile;
    // If the certificate targets a particular cluster, this is cluster URI. If empty,
    // it means the certificate is the default one for the local cluster.
    std::optional<std::string> targetClusterURI;

    logv2::DynamicAttributes getDynamicAttributes() const {
        logv2::DynamicAttributes attrs;
        attrs.add("subject", subject);
        attrs.add("issuer", issuer);
        attrs.add("thumbprint", StringData(hexEncodedThumbprint));
        attrs.add("notValidBefore", validityNotBefore);
        attrs.add("notValidAfter", validityNotAfter);
        if (keyFile) {
            attrs.add("keyFile", StringData(*keyFile));
        }
        if (targetClusterURI) {
            attrs.add("targetClusterURI", StringData(*targetClusterURI));
        }
        return attrs;
    }
};

struct CRLInformationToLog {
    std::vector<char> thumbprint;
    Date_t validityNotBefore;
    Date_t validityNotAfter;
};

struct SSLInformationToLog {
    CertInformationToLog server;
    boost::optional<CertInformationToLog> cluster;
    boost::optional<CRLInformationToLog> crl;
};

class SSLManagerInterface : public Decorable<SSLManagerInterface> {
public:
    /**
     * Creates an instance of SSLManagerInterface.
     * Note: as we normally have one instance of the manager, it cannot take TransientSSLParams.
     */
    static std::shared_ptr<SSLManagerInterface> create(const SSLParams& params, bool isServer);

    virtual ~SSLManagerInterface();

    /**
     * Initiates a TLS connection.
     * Throws SocketException on failure.
     * @return a pointer to an SSLConnectionInterface. Resources are freed in
     * SSLConnectionInterface's destructor
     */
    virtual SSLConnectionInterface* connect(Socket* socket) = 0;

    /**
     * Waits for the other side to initiate a TLS connection.
     * Throws SocketException on failure.
     * @return a pointer to an SSLConnectionInterface. Resources are freed in
     * SSLConnectionInterface's destructor
     */
    virtual SSLConnectionInterface* accept(Socket* socket, const char* initialBytes, int len) = 0;

    /**
     * Fetches a peer certificate and validates it if it exists
     * Throws NetworkException on failure
     * @return a std::string containing the certificate's subject name.
     *
     * This version of parseAndValidatePeerCertificate is deprecated because it throws a
     * NetworkException upon failure. New code should prefer the version that returns
     * a StatusWith instead.
     */
    virtual SSLPeerInfo parseAndValidatePeerCertificateDeprecated(
        const SSLConnectionInterface* conn,
        const std::string& remoteHost,
        const HostAndPort& hostForLogging) = 0;

    /**
     * Gets the SSLConfiguration containing all information about the current SSL setup
     * @return the SSLConfiguration
     */
    virtual const SSLConfiguration& getSSLConfiguration() const = 0;

#if MONGO_CONFIG_SSL_PROVIDER == MONGO_CONFIG_SSL_PROVIDER_OPENSSL
    /**
     * Fetches the error text for an error code, in a thread-safe manner.
     */
    static std::string getSSLErrorMessage(int code) {
        // 120 from the SSL documentation for ERR_error_string
        static const size_t msglen = 120;

        char msg[msglen];
        ERR_error_string_n(code, msg, msglen);
        return msg;
    }

    /**
     * Utility class to capture a temporary string with SSL error message in DynamicAttributes.
     */
    struct CaptureSSLErrorInAttrs {
        CaptureSSLErrorInAttrs(logv2::DynamicAttributes& attrs)
            : _captured(getSSLErrorMessage(ERR_get_error())) {
            attrs.add("error", _captured);
        }
        std::string _captured;
    };
#endif

    /**
     * SSL wrappers
     */
    virtual int SSL_read(SSLConnectionInterface* conn, void* buf, int num) = 0;

    virtual int SSL_write(SSLConnectionInterface* conn, const void* buf, int num) = 0;

    virtual int SSL_shutdown(SSLConnectionInterface* conn) = 0;

    enum class ConnectionDirection { kIncoming, kOutgoing };

    /**
     * Initializes an OpenSSL context according to the provided settings. Only settings which are
     * acceptable on non-blocking connections are set. "direction" specifies whether the SSL_CTX
     * will be used to make outgoing connections or accept incoming connections.
     */
    virtual Status initSSLContext(SSLContextType context,
                                  const SSLParams& params,
                                  const TransientSSLParams& transientParams,
                                  ConnectionDirection direction) = 0;

    /**
     * Fetches a peer certificate and validates it if it exists. If validation fails, but weak
     * validation is enabled, the `subjectName` will be empty. If validation fails, and invalid
     * certificates are not allowed, a non-OK status will be returned. If validation is successful,
     * the `subjectName` will contain  the certificate's subject name, and any roles acquired by
     * X509 authorization will be returned in `roles`.
     * Further, the SNI Name will be captured into the `sni` value, when available.
     * The reactor is there to continue the execution of the chained statements to the Future
     * returned by OCSP validation. Can be a nullptr, but will make this function synchronous and
     * single threaded.
     */
    virtual Future<SSLPeerInfo> parseAndValidatePeerCertificate(SSLConnectionType ssl,
                                                                boost::optional<std::string> sni,
                                                                const std::string& remoteHost,
                                                                const HostAndPort& hostForLogging,
                                                                const ExecutorPtr& reactor) = 0;

    /**
     * No-op function for SChannel and SecureTransport. Attaches stapled OCSP response to the
     * SSL_CTX obect.
     */
    virtual Status stapleOCSPResponse(SSLContextType context, bool asyncOCSPStaple) = 0;

    /**
     * Stop jobs after rotation is complete.
     */
    virtual void stopJobs() = 0;

    /**
     * Get information about the certificates and CRL that will be used for outgoing and incoming
     * SSL connecctions.
     */
    virtual SSLInformationToLog getSSLInformationToLog() const = 0;
};

/**
 * Manages changes in the SSL configuration, such as certificate rotation, and updates a manager
 * appropriately.
 */
class SSLManagerCoordinator {
public:
    SSLManagerCoordinator();

    /**
     * Get the global SSLManagerCoordinator instance.
     */
    static SSLManagerCoordinator* get();

    /**
     * Access the current SSLManager safely.
     */
    std::shared_ptr<SSLManagerInterface> getSSLManager();

    /**
     * Perform certificate rotation safely.
     */
    void rotate();

private:
    Mutex _lock = MONGO_MAKE_LATCH("SSLManagerCoordinator::_lock");
    synchronized_value<std::shared_ptr<SSLManagerInterface>> _manager;
};

extern bool isSSLServer;

/**
 * Returns true if the `nameToMatch` is a valid match against the `certHostName` requirement from an
 * x.509 certificate.  Matches a remote host name to an x.509 host name, including wildcards.
 */
bool hostNameMatchForX509Certificates(std::string nameToMatch, std::string certHostName);

/**
 * Parse a binary blob of DER encoded ASN.1 into a set of RoleNames.
 */
StatusWith<stdx::unordered_set<RoleName>> parsePeerRoles(ConstDataRange cdrExtension);

using DERInteger = std::vector<uint8_t>;

/**
 * Parse a binary blob of DER encoded ASN.1 into a list of features (integers).
 * ASN.1 Integers can be very large, so they are stored in a vector of bytes.
 */
StatusWith<std::vector<DERInteger>> parseTLSFeature(ConstDataRange cdrExtension);

/**
 * Strip the trailing '.' in FQDN.
 */
std::string removeFQDNRoot(std::string name);

/**
 * Escape a string per RFC 2253
 *
 * See "2.4 Converting an AttributeValue from ASN.1 to a String" in RFC 2243
 */
std::string escapeRfc2253(StringData str);

/**
 * Parse a DN from a string per RFC 4514
 */
StatusWith<SSLX509Name> parseDN(StringData str);

/**
 * These functions map short names for RDN components to numeric OID's and the other way around.
 *
 * The x509ShortNameToOid returns boost::none if no mapping exists for that oid.
 */
std::string x509OidToShortName(StringData name);
boost::optional<std::string> x509ShortNameToOid(StringData name);

/**
 * Platform neutral TLS version enum
 */
enum class TLSVersion {
    kUnknown,
    kTLS10,
    kTLS11,
    kTLS12,
    kTLS13,
};

/**
 * Map SSL version to platform-neutral enum.
 */
StatusWith<TLSVersion> mapTLSVersion(SSLConnectionType conn);

/**
 * Record information about TLS versions and optionally log the TLS version
 */
void recordTLSVersion(TLSVersion version, const HostAndPort& hostForLogging);

/**
 * Emit a warning() explaining that a client certificate is about to expire.
 */
void tlsEmitWarningExpiringClientCertificate(const SSLX509Name& peer);
void tlsEmitWarningExpiringClientCertificate(const SSLX509Name& peer, Days days);

/**
 * Logs the SSL information by dispatching to either logCert() or logCRL().
 */
void logSSLInfo(const SSLInformationToLog& info,
                const int logNumPEM = 4913010,
                const int logNumCluster = 4913011,
                const int logNumCrl = 4913012);

/**
 * Logs the certificate.
<<<<<<< HEAD
=======
 * @param certType human-readable description of the certificate type.
>>>>>>> 828c8c47
 */
void logCert(const CertInformationToLog& cert, StringData certType, const int logNum);
void logCRL(const CRLInformationToLog& crl, const int logNum);

}  // namespace mongo
#endif  // #ifdef MONGO_CONFIG_SSL<|MERGE_RESOLUTION|>--- conflicted
+++ resolved
@@ -442,10 +442,7 @@
 
 /**
  * Logs the certificate.
-<<<<<<< HEAD
-=======
  * @param certType human-readable description of the certificate type.
->>>>>>> 828c8c47
  */
 void logCert(const CertInformationToLog& cert, StringData certType, const int logNum);
 void logCRL(const CRLInformationToLog& crl, const int logNum);
