--- conflicted
+++ resolved
@@ -2460,13 +2460,7 @@
                                                    PasswordFetcher* password,
                                                    StringData targetClusterURI) {
     logv2::DynamicAttributes errorAttrs;
-<<<<<<< HEAD
     errorAttrs.add("targetClusterURI", targetClusterURI);
-=======
-    if (targetClusterURI) {
-        errorAttrs.add("targetClusterURI", *targetClusterURI);
-    }
->>>>>>> a1611213
 
     if (!_readCertificateChainFromMemory(context, payload, password, targetClusterURI)) {
         return false;
