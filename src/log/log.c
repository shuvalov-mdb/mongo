/*-
 * Copyright (c) 2008-2013 WiredTiger, Inc.
 *	All rights reserved.
 *
 * See the file LICENSE for redistribution information.
 */

#include "wt_internal.h"

/*
 * __wt_log_ckpt --
 *	Record the given LSN as the checkpoint LSN and signal the archive
 *	thread as needed.
 */
int
__wt_log_ckpt(WT_SESSION_IMPL *session, WT_LSN *ckp_lsn)
{
	WT_CONNECTION_IMPL *conn;
	WT_LOG *log;

	conn = S2C(session);
	log = conn->log;
	log->ckpt_lsn = *ckp_lsn;
	if (conn->arch_cond != NULL)
		WT_RET(__wt_cond_signal(session, conn->arch_cond));
	return (0);
}

/*
 * __wt_log_get_files --
 *	Retrieve the list of all existing log files.
 */
int
__wt_log_get_files(WT_SESSION_IMPL *session, char ***filesp, u_int *countp)
{
	WT_CONNECTION_IMPL *conn;
	const char *log_path;

	conn = S2C(session);
	log_path = conn->log_path;
	if (log_path == NULL)
		log_path = "";
	return (__wt_dirlist(session, log_path, WT_LOG_FILENAME,
	    WT_DIRLIST_INCLUDE, filesp, countp));
}

/*
 * __wt_log_get_active_files --
 *	Retrieve the list of active log files (those that are not candidates
 *	for archiving).
 */
int
__wt_log_get_active_files(
	WT_SESSION_IMPL *session, char ***filesp, u_int *countp)
{
	WT_DECL_RET;
	WT_LOG *log;
	char **files;
	uint32_t id;
	u_int count, i;

	log = S2C(session)->log;

	WT_RET(__wt_log_get_files(session, &files, &count));

	/* Filter out any files that are below the checkpoint LSN. */
	for (i = 0; i < count; ) {
		WT_ERR(__wt_log_extract_lognum(session, files[i], &id));
		if (id < log->ckpt_lsn.file) {
			__wt_free(session, files[i]);
			files[i] = files[count - 1];
			files[--count] = NULL;
		} else
			i++;
	}

	*filesp = files;
	*countp = count;

	if (0) {
err:		__wt_log_files_free(session, files, count);
	}
	return (ret);
}

/*
 * __wt_log_files_free --
 *	Free memory associated with a log file list.
 */
void
__wt_log_files_free(WT_SESSION_IMPL *session, char **files, u_int count)
{
	u_int i;

	for (i = 0; i < count; i++)
		__wt_free(session, files[i]);
	__wt_free(session, files);
}

/*
 * __wt_log_filename --
 *	Given a log number, return a WT_ITEM of a generated log file name.
 */
int
__wt_log_filename(WT_SESSION_IMPL *session, uint32_t id, WT_ITEM *buf)
{
	const char *log_path;

	log_path = S2C(session)->log_path;

	if (log_path != NULL && log_path[0] != '\0')
		WT_RET(__wt_buf_fmt(session, buf, "%s/%s.%010" PRIu32,
		    log_path, WT_LOG_FILENAME, id));
	else
		WT_RET(__wt_buf_fmt(session, buf, "%s.%010" PRIu32,
		    WT_LOG_FILENAME, id));

	return (0);
}

/*
 * __wt_log_extract_lognum --
 *	Given a log file name, extract out the log number.
 */
int
__wt_log_extract_lognum(
    WT_SESSION_IMPL *session, const char *name, uint32_t *id)
{
	const char *p;

	WT_UNUSED(session);

	if (id == NULL || name == NULL)
		return (0);
	if ((p = strrchr(name, '.')) == NULL ||
	    sscanf(++p, "%" PRIu32, id) != 1)
		WT_RET_MSG(session, WT_ERROR, "Bad log file name '%s'", name);
	return (0);
}

/*
 * __wt_log_remove --
 *	Given a log number, remove that log file.
 */
int
__wt_log_remove(WT_SESSION_IMPL *session, uint32_t lognum)
{
	WT_DECL_ITEM(path);
	WT_DECL_RET;

	WT_ERR(__wt_scr_alloc(session, 0, &path));
	WT_ERR(__wt_log_filename(session, lognum, path));
	WT_VERBOSE_ERR(session, log, "log_remove: remove log %s",
	    (char *)path->data);
	WT_ERR(__wt_remove(session, path->data));
err:	__wt_scr_free(&path);
	return (ret);
}

/*
 * __log_openfile --
 *	Open a log file with the given log file number and return the WT_FH.
 */
static int
__log_openfile(WT_SESSION_IMPL *session, int ok_create, WT_FH **fh, uint32_t id)
{
	WT_DECL_ITEM(path);
	WT_DECL_RET;

	WT_RET(__wt_scr_alloc(session, 0, &path));
	WT_ERR(__wt_log_filename(session, id, path));
	WT_VERBOSE_ERR(session, log, "opening log %s",
	    (const char *)path->data);
	WT_ERR(__wt_open(
	    session, path->data, ok_create, 0, WT_FILE_TYPE_LOG, fh));
err:	__wt_scr_free(&path);
	return (ret);
}

/*
 * __wt_log_open --
 *	Open the appropriate log file for the connection.  The purpose is
 *	to find the last log file that exists, open it and set our initial
 *	LSNs to the end of that file.  If none exist, call __wt_log_newfile
 *	to create it.
 */
int
__wt_log_open(WT_SESSION_IMPL *session)
{
	WT_CONNECTION_IMPL *conn;
	WT_DECL_RET;
	WT_LOG *log;
	uint32_t firstlog, lastlog, lognum;
	u_int i, logcount;
	char **logfiles;

	conn = S2C(session);
	log = conn->log;
	lastlog = 0;
	firstlog = UINT32_MAX;

	WT_RET(__wt_log_get_files(session, &logfiles, &logcount));
	for (i = 0; i < logcount; i++) {
		WT_ERR(__wt_log_extract_lognum(session, logfiles[i], &lognum));
		lastlog = WT_MAX(lastlog, lognum);
		firstlog = WT_MIN(firstlog, lognum);
	}
	log->fileid = lastlog;
	WT_VERBOSE_ERR(session, log, "log_open: first log %d last log %d",
	    firstlog, lastlog);
	log->first_lsn.file = firstlog;
	log->first_lsn.offset = 0;

	/*
	 * Start logging at the beginning of the next log file, no matter
	 * where the previous log file ends.
	 */
	WT_ERR(__wt_log_newfile(session, 1));

	/*
	 * If there were log files, run recovery.
	 * XXX belongs at a higher level than this.
	 */
	if (logcount > 0) {
		log->trunc_lsn = log->alloc_lsn;
		WT_ERR(__wt_txn_recover(session));
	}

err:	__wt_log_files_free(session, logfiles, logcount);
	return (ret);
}

/*
 * __wt_log_close --
 *	Close the log file.
 */
int
__wt_log_close(WT_SESSION_IMPL *session)
{
	WT_CONNECTION_IMPL *conn;
	WT_LOG *log;

	conn = S2C(session);
	log = conn->log;

	if (log->log_close_fh != NULL && log->log_close_fh != log->log_fh) {
		WT_VERBOSE_RET(session, log,
		    "closing old log %s", log->log_close_fh->name);
		WT_RET(__wt_close(session, log->log_close_fh));
	}
	if (log->log_fh != NULL) {
		WT_VERBOSE_RET(session, log,
		    "closing log %s", log->log_fh->name);
		WT_RET(__wt_close(session, log->log_fh));
		log->log_fh = NULL;
	}
	return (0);
}

/*
 * __log_fill --
 *	Copy a thread's log records into the assigned slot.
 */
static int
__log_fill(WT_SESSION_IMPL *session,
    WT_MYSLOT *myslot, int direct, WT_ITEM *record, WT_LSN *lsnp)
{
	WT_DECL_RET;
	WT_LOG_RECORD *logrec;

	logrec = (WT_LOG_RECORD *)record->mem;
	/*
	 * Call __wt_write.  For now the offset is the real byte offset.
	 * If the offset becomes a unit of LOG_ALIGN this is where we would
	 * multiply by LOG_ALIGN to get the real file byte offset for write().
	 */
	if (direct)
		WT_ERR(__wt_write(session, myslot->slot->slot_fh,
		    myslot->offset + myslot->slot->slot_start_offset,
		    logrec->len, (void *)logrec));
	else
		memcpy((char *)myslot->slot->slot_buf.mem + myslot->offset,
		    logrec, logrec->len);

	WT_STAT_FAST_CONN_INCRV(session, log_bytes_written, logrec->len);
	if (lsnp != NULL) {
		*lsnp = myslot->slot->slot_start_lsn;
		lsnp->offset += (off_t)myslot->offset;
	}
err:
	if (ret != 0 && myslot->slot->slot_error == 0)
		myslot->slot->slot_error = ret;
	return (ret);
}

/*
 * __log_size_fit --
 *	Return whether or not recsize will fit in the log file.
 */
static int
__log_size_fit(WT_SESSION_IMPL *session, WT_LSN *lsn, uint64_t recsize)
{
	WT_CONNECTION_IMPL *conn;

	conn = S2C(session);
	return (lsn->offset + (off_t)recsize < conn->log_file_max);
}

/*
 * __log_truncate --
 *	Truncate the log to the given LSN.  If this_log is set, it will only
 *	truncate the log file indicated in the given LSN.  If not set,
 *	it will truncate between the given LSN and the trunc_lsn.  That is,
 *	since we pre-allocate log files, it will free that space and allow the
 *	log to be traversed.  We use the trunc_lsn because logging has already
 *	opened the new/next log file before recovery ran.  This function assumes
 *	we are in recovery or other dedicated time and not during live running.
 */
static int
__log_truncate(WT_SESSION_IMPL *session, WT_LSN *lsn, uint32_t this_log)
{
	WT_CONNECTION_IMPL *conn;
	WT_DECL_RET;
	WT_FH *log_fh, *tmp_fh;
	WT_LOG *log;
	uint32_t lognum;
	u_int i, logcount;
	char **logfiles;

	conn = S2C(session);
	log = conn->log;
	log_fh = NULL;
	logfiles = NULL;

	/*
	 * Truncate the log file to the given LSN.
	 */
	WT_ERR(__log_openfile(session, 0, &log_fh, lsn->file));
	WT_ERR(__wt_ftruncate(session, log_fh, lsn->offset));
	tmp_fh = log_fh;
	log_fh = NULL;
	WT_ERR(__wt_close(session, tmp_fh));

	/*
	 * If we just want to truncate the current log, return and skip
	 * looking for intervening logs.
	 */
	if (this_log)
		goto err;
	WT_ERR(__wt_log_get_files(session, &logfiles, &logcount));
	for (i = 0; i < logcount; i++) {
		WT_ERR(__wt_log_extract_lognum(session, logfiles[i], &lognum));
		if (lognum > lsn->file && lognum < log->trunc_lsn.file) {
			WT_ERR(__log_openfile(session, 0, &log_fh, lognum));
			/*
			 * If there are intervening files pre-allocated,
			 * truncate them to the end of the log file header.
			 */
			WT_ERR(__wt_ftruncate(session,
			    log_fh, LOG_FIRST_RECORD));
			tmp_fh = log_fh;
			log_fh = NULL;
			WT_ERR(__wt_close(session, tmp_fh));
		}
	}
err:	if (log_fh != NULL)
		WT_TRET(__wt_close(session, log_fh));
	if (logfiles != NULL)
		__wt_log_files_free(session, logfiles, logcount);
	return (ret);
}

/*
 * __log_filesize --
 *	Returns an estimate of the real end of log file.
 */
static int
__log_filesize(WT_SESSION_IMPL *session, WT_FH *fh, off_t *eof)
{
	WT_CONNECTION_IMPL *conn;
	WT_DECL_RET;
	WT_LOG *log;
	uint64_t rec;
	uint32_t allocsize;
	off_t log_size, off;

	conn = S2C(session);
	log = conn->log;
	if (eof == NULL)
		return (0);
	*eof = 0;
	WT_ERR(__wt_filesize(session, fh, &log_size));
	if (log == NULL)
		allocsize = LOG_ALIGN;
	else
		allocsize = log->allocsize;
	/*
	 * We know all log records are aligned at log->allocsize.  The first
	 * item in a log record is always the length.  Look for any non-zero
	 * at the allocsize boundary.  This may not be a true log record since
	 * it could be the middle of a large record.  But we know no log record
	 * starts after it.  Return an estimate of the log file size.
	 */
	for (off = log_size - (off_t)allocsize;
	    off > 0;
	    off -= (off_t)allocsize) {
		WT_ERR(__wt_read(session, fh, off, sizeof(uint64_t), &rec));
		if (rec != 0)
			break;
	}
	/*
	 * Set EOF to the last zero-filled record we saw.
	 */
	*eof = off + (off_t)allocsize;
err:
	return (ret);
}

/*
 * __log_acquire --
 *	Called with the log slot lock held.  Can be called recursively
 *	from __wt_log_newfile when we change log files.
 */
static int
__log_acquire(WT_SESSION_IMPL *session, uint64_t recsize, WT_LOGSLOT *slot)
{
	WT_CONNECTION_IMPL *conn;
	WT_LOG *log;

	conn = S2C(session);
	log = conn->log;
	/*
	 * Called locked.  Add recsize to alloc_lsn.  Save our starting LSN
	 * where the previous allocation finished for the release LSN.
	 * That way when log files switch, we're waiting for the correct LSN
	 * from outstanding writes.
	 */
	slot->slot_release_lsn = log->alloc_lsn;
	if (!__log_size_fit(session, &log->alloc_lsn, recsize)) {
		WT_RET(__wt_log_newfile(session, 0));
		if (log->log_close_fh != NULL)
			F_SET(slot, SLOT_CLOSEFH);
	}
	/*
	 * Need to minimally fill in slot info here.  Our slot start LSN
	 * comes after any potential new log file creations.
	 */
	slot->slot_start_lsn = log->alloc_lsn;
	slot->slot_start_offset = log->alloc_lsn.offset;
	/*
	 * Pre-allocate on the first real write into the log file.
	 */
	if (log->alloc_lsn.offset == LOG_FIRST_RECORD)
		WT_RET(__wt_fallocate(session,
		    log->log_fh, LOG_FIRST_RECORD, conn->log_file_max));
	log->alloc_lsn.offset += (off_t)recsize;
	slot->slot_end_lsn = log->alloc_lsn;
	slot->slot_error = 0;
	slot->slot_fh = log->log_fh;
	return (0);
}

/*
 * __log_release --
 *	Release a log slot.
 */
static int
__log_release(WT_SESSION_IMPL *session, WT_LOGSLOT *slot)
{
	WT_CONNECTION_IMPL *conn;
	WT_DECL_RET;
	WT_FH *close_fh;
	WT_LOG *log;
	uint32_t write_size;

	conn = S2C(session);
	log = conn->log;
	/*
	 * If we're going to have to close our log file, make a local copy
	 * of the file handle structure.
	 */
	close_fh = NULL;
	if (F_ISSET(slot, SLOT_CLOSEFH)) {
		close_fh = log->log_close_fh;
		log->log_close_fh = NULL;
		F_CLR(slot, SLOT_CLOSEFH);
	}

	/* Write the buffered records */
	if (F_ISSET(slot, SLOT_BUFFERED)) {
		write_size = (uint32_t)
		    (slot->slot_end_lsn.offset - slot->slot_start_offset);
		WT_ERR(__wt_write(session, slot->slot_fh,
		    slot->slot_start_offset, write_size, slot->slot_buf.mem));
	}

	/*
	 * Wait for earlier groups to finish, otherwise there could be holes
	 * in the log file.
	 */
	while (LOG_CMP(&log->write_lsn, &slot->slot_release_lsn) != 0) {
		/*
		 * Workloads with fast commits (no-sync is a reasonable
		 * approximation) benefit from yielding rather than using the
		 * more heavy weight condition wait.
		 */
		if (S2C(session)->txn_logsync == 0)
			__wt_yield();
		else if (__wt_cond_wait(session,
		    log->log_release_cond, 10000) == ETIMEDOUT)
			WT_STAT_FAST_CONN_INCR(session,
			    log_slot_release_wait_timeout);
	}
	if (F_ISSET(slot, SLOT_SYNC)) {
		WT_STAT_FAST_CONN_INCR(session, log_sync);
		WT_ERR(__wt_fsync(session, log->log_fh));
		F_CLR(slot, SLOT_SYNC);
		log->sync_lsn = slot->slot_end_lsn;
	}
	log->write_lsn = slot->slot_end_lsn;
	__wt_cond_signal(session, log->log_release_cond);
	if (F_ISSET(slot, SLOT_BUF_GROW)) {
		WT_STAT_FAST_CONN_INCR(session, log_buffer_grow);
		F_CLR(slot, SLOT_BUF_GROW);
		WT_STAT_FAST_CONN_INCRV(session,
		    log_buffer_size, slot->slot_buf.memsize);
		WT_ERR(__wt_buf_grow(session,
		    &slot->slot_buf, slot->slot_buf.memsize * 2));
	}
	/*
	 * If we have a file to close, close it now.
	 */
	if (close_fh)
		WT_ERR(__wt_close(session, close_fh));

err:	if (ret != 0 && slot->slot_error == 0)
		slot->slot_error = ret;
	return (ret);
}

/*
 * __wt_log_newfile --
 *	Create the next log file and write the file header record into it.
 */
int
__wt_log_newfile(WT_SESSION_IMPL *session, int conn_create)
{
	WT_CONNECTION_IMPL *conn;
	WT_DECL_ITEM(buf);
	WT_DECL_RET;
	WT_LOG *log;
	WT_LOG_DESC *desc;
	WT_LOG_RECORD *logrec;
	WT_LOGSLOT tmp;
	WT_MYSLOT myslot;

	conn = S2C(session);
	log = conn->log;

	/*
	 * Set aside the log file handle to be closed later.  Other threads
	 * may still be using it to write to the log.
	 */
	WT_ASSERT(session, log->log_close_fh == NULL);
	log->log_close_fh = log->log_fh;
	log->fileid++;
	WT_RET(__log_openfile(session, 1, &log->log_fh, log->fileid));
	log->alloc_lsn.file = log->fileid;
	log->alloc_lsn.offset = log->log_fh->size;

	/*
	 * Set up the log descriptor record.  Use a scratch buffer to
	 * get correct alignment for direct I/O.
	 */
	WT_ASSERT(session, sizeof(WT_LOG_DESC) < log->allocsize);
	WT_RET(__wt_scr_alloc(session, log->allocsize, &buf));
	memset(buf->mem, 0, log->allocsize);
	logrec = (WT_LOG_RECORD *)buf->mem;
	desc = (WT_LOG_DESC *)logrec->record;
	desc->log_magic = WT_LOG_MAGIC;
	desc->majorv = WT_LOG_MAJOR_VERSION;
	desc->minorv = WT_LOG_MINOR_VERSION;
	desc->log_size = (uint64_t)conn->log_file_max;

	/*
	 * Now that the record is set up, initialize the record header.
	 */
	logrec->len = log->allocsize;
	logrec->checksum = 0;
	logrec->checksum = __wt_cksum(logrec, log->allocsize);
	memset(&tmp, 0, sizeof(tmp));
	myslot.slot = &tmp;
	myslot.offset = 0;

	/*
	 * Recursively call __log_acquire to allocate log space for the
	 * log descriptor record.  Call __log_fill to write it, but we
	 * do not need to call __log_release because we're not waiting for
	 * earlier operations to complete.
	 */
	WT_ERR(__log_acquire(session, logrec->len, &tmp));
	WT_ERR(__log_fill(session, &myslot, 1, buf, NULL));

	/*
	 * If we're called from connection creation code, we need to update
	 * the LSNs since we're the only write in progress.
	 */
	if (conn_create) {
		WT_ERR(__wt_fsync(session, log->log_fh));
		log->sync_lsn = tmp.slot_end_lsn;
		log->write_lsn = tmp.slot_end_lsn;
	}

err:	__wt_scr_free(&buf);
	return (ret);
}

/*
 * __wt_log_read --
 *	Read the log record at the given LSN.  Return the record (including
 *	the log header) in the WT_ITEM.  Caller is responsible for freeing it.
 */
int
__wt_log_read(WT_SESSION_IMPL *session, WT_ITEM *record, WT_LSN *lsnp,
    uint32_t flags)
{
	WT_CONNECTION_IMPL *conn;
	WT_DECL_RET;
	WT_FH *log_fh;
	WT_LOG *log;
	WT_LOG_RECORD *logrec;
	uint32_t cksum, rdup_len, reclen;

	WT_UNUSED(flags);
	/*
	 * If the caller didn't give us an LSN or something to return,
	 * there's nothing to do.
	 */
	if (lsnp == NULL || record == NULL)
		return (0);
	conn = S2C(session);
	log = conn->log;
	/*
	 * If the offset isn't on an allocation boundary it must be wrong.
	 */
	if (lsnp->offset % log->allocsize != 0 || lsnp->file > log->fileid)
		return (WT_NOTFOUND);

	WT_RET(__log_openfile(session, 0, &log_fh, lsnp->file));
	/*
	 * Read the minimum allocation size a record could be.
	 */
	WT_ERR(__wt_buf_init(session, record, log->allocsize));
	WT_ERR(__wt_read(
	    session, log_fh, lsnp->offset, log->allocsize, record->mem));
	/*
	 * First 4 bytes is the real record length.  See if we
	 * need to read more than the allocation size.  We expect
	 * that we rarely will have to read more.  Most log records
	 * will be fairly small.
	 */
	reclen = *(uint32_t *)record->mem;
	if (reclen == 0) {
		ret = WT_NOTFOUND;
		goto err;
	}
	if (reclen > log->allocsize) {
		rdup_len = __wt_rduppo2(reclen, log->allocsize);
		WT_ERR(__wt_buf_grow(session, record, rdup_len));
		WT_ERR(__wt_read(
		    session, log_fh, lsnp->offset, rdup_len, record->mem));
	}
	/*
	 * We read in the record, verify checksum.
	 */
	logrec = (WT_LOG_RECORD *)record->mem;
	cksum = logrec->checksum;
	logrec->checksum = 0;
	logrec->checksum = __wt_cksum(logrec, logrec->len);
	if (logrec->checksum != cksum) {
		WT_ERR_MSG(session, WT_ERROR, "log_read: Bad checksum");
		goto err;
	}
	record->size = logrec->len;
	WT_STAT_FAST_CONN_INCR(session, log_reads);
err:
	WT_TRET(__wt_close(session, log_fh));
	return (ret);
}

/*
 * __wt_log_scan --
 *	Scan the logs, calling a function on each record found.
 */
int
__wt_log_scan(WT_SESSION_IMPL *session, WT_LSN *lsnp, uint32_t flags,
    int (*func)(WT_SESSION_IMPL *session,
    WT_ITEM *record, WT_LSN *lsnp, void *cookie), void *cookie)
{
	WT_CONNECTION_IMPL *conn;
	WT_ITEM buf;
	WT_DECL_RET;
	WT_FH *log_fh;
	WT_LOG *log;
	WT_LOG_RECORD *logrec;
	WT_LSN end_lsn, rd_lsn, start_lsn;
	off_t log_size;
	uint32_t allocsize, cksum, firstlog, lastlog, lognum, rdup_len, reclen;
	u_int i, logcount;
	int done;
	char **logfiles;

	conn = S2C(session);
	log = conn->log;
	logfiles = NULL;
	WT_CLEAR(buf);
<<<<<<< HEAD
	/*
	 * Check for correct usage.
	 */
	if (LF_ISSET(WT_LOGSCAN_FIRST|WT_LOGSCAN_FROM_CKP) && lsnp != NULL)
		WT_RET_MSG(session, WT_ERROR,
		    "choose either a start LSN or a start flag");

	if (LF_ISSET(WT_LOGSCAN_RECOVER))
		WT_VERBOSE_RET(session, log,
		    "__wt_log_scan truncating to %u/%" PRIuMAX,
		    log->trunc_lsn.file, (uintmax_t)log->trunc_lsn.offset);
=======

>>>>>>> b71f507b
	/*
	 * If the caller did not give us a callback function there is nothing
	 * to do.
	 */
	if (func == NULL)
		return (0);

<<<<<<< HEAD
	if (log == NULL) {
		/*
		 * If logging is not configured, we can still print out the log
		 * if log files exist.  We just need to set the LSNs from what
		 * is in the files versus what is in the live connection.
		 */
		/*
		 * Set allocsize to the minimum alignment it could be.  Larger
		 * records and larger allocation boundaries should always be
		 * a multiple of this.
		 */
		allocsize = LOG_ALIGN;
		lastlog = 0;
		firstlog = UINT32_MAX;
		WT_RET(__wt_log_get_files(session, &logfiles, &logcount));
		if (logcount == 0)
			/*
			 * Return it is not supported if none don't exist.
			 */
			return (ENOTSUP);
		for (i = 0; i < logcount; i++) {
			WT_ERR(__wt_log_extract_lognum(session, logfiles[i],
			    &lognum));
			lastlog = WT_MAX(lastlog, lognum);
			firstlog = WT_MIN(firstlog, lognum);
		}
		start_lsn.file = firstlog;
		end_lsn.file = lastlog;
		start_lsn.offset = end_lsn.offset = 0;
		__wt_log_files_free(session, logfiles, logcount);
		logfiles = NULL;
	} else {
		/*
		 * If the offset isn't on an allocation boundary
		 * it must be wrong.
		 */
		allocsize = log->allocsize;
		if (lsnp != NULL &&
		    (lsnp->offset % allocsize != 0 || lsnp->file > log->fileid))
			return (WT_NOTFOUND);

=======
	if (lsnp == NULL) {
>>>>>>> b71f507b
		if (LF_ISSET(WT_LOGSCAN_FIRST))
			start_lsn = log->first_lsn;
		else if (LF_ISSET(WT_LOGSCAN_FROM_CKP))
			start_lsn = log->ckpt_lsn;
		else
<<<<<<< HEAD
			start_lsn = *lsnp;
		end_lsn = log->alloc_lsn;
	}
=======
			return (WT_ERROR);	/* Illegal usage */
	} else {
		if (LF_ISSET(WT_LOGSCAN_FIRST|WT_LOGSCAN_FROM_CKP))
			return (WT_ERROR);	/* Illegal usage */

		/* Offsets must be on allocation boundaries. */
		if (lsnp->offset % log->allocsize != 0 ||
		    lsnp->file > log->fileid)
			return (WT_NOTFOUND);

		start_lsn = *lsnp;
	}
	end_lsn = log->alloc_lsn;
>>>>>>> b71f507b
	log_fh = NULL;
	WT_ERR(__log_openfile(session, 0, &log_fh, start_lsn.file));
	WT_ERR(__log_filesize(session, log_fh, &log_size));
	if (LF_ISSET(WT_LOGSCAN_ONE))
		done = 1;
	else
		done = 0;
	rd_lsn = start_lsn;
	WT_ERR(__wt_buf_initsize(session, &buf, LOG_ALIGN));
	do {
		if (rd_lsn.offset >= log_size) {
			/*
			 * If we read the last record, go to the next file.
			 */
			WT_ERR(__wt_close(session, log_fh));
			log_fh = NULL;
			/*
			 * Truncate this log file before we move to the next.
			 */
			if (LF_ISSET(WT_LOGSCAN_RECOVER))
				WT_ERR(__log_truncate(session, &rd_lsn, 1));
			rd_lsn.file++;
			rd_lsn.offset = 0;
			/*
			 * Avoid an error message when we reach end of log
			 * by checking here.
			 */
			if (rd_lsn.file > end_lsn.file)
				break;
			WT_ERR(__log_openfile(
			    session, 0, &log_fh, rd_lsn.file));
			WT_ERR(__log_filesize(session, log_fh, &log_size));
			continue;
		}
		/*
		 * Read the minimum allocation size a record could be.
		 */
		WT_ASSERT(session, buf.memsize >= allocsize);
		WT_ERR(__wt_read(
		    session, log_fh, rd_lsn.offset, allocsize, buf.mem));
		/*
		 * First 8 bytes is the real record length.  See if we
		 * need to read more than the allocation size.  We expect
		 * that we rarely will have to read more.  Most log records
		 * will be fairly small.
		 */
		reclen = *(uint32_t *)buf.mem;
		/*
		 * Log files are pre-allocated.  We never expect a zero length
		 * unless we've reached the end of the log.  The log can be
		 * written out of order, so when recovery finds the end of
		 * the log, truncate the file and remove any later log files
		 * that may exist.
		 */
		if (reclen == 0) {
			/* This LSN is the end. */
			break;
		}
		rdup_len = __wt_rduppo2(reclen, allocsize);
		if (reclen > allocsize) {
			WT_ERR(__wt_buf_grow(session, &buf, rdup_len));
			WT_ERR(__wt_read(
			    session, log_fh, rd_lsn.offset, reclen, buf.mem));
			WT_STAT_FAST_CONN_INCR(session, log_scan_rereads);
		}
		/*
		 * We read in the record, verify checksum.
		 */
		buf.size = reclen;
		logrec = (WT_LOG_RECORD *)buf.mem;
		cksum = logrec->checksum;
		logrec->checksum = 0;
		logrec->checksum = __wt_cksum(logrec, logrec->len);
		if (logrec->checksum != cksum) {
			/*
			 * A checksum mismatch means we have reached the end of
			 * the useful part of the log.  This should be found on
			 * the first pass through recovery.  In the second pass
			 * where we truncate the log, this is where it should
			 * end.
			 */
			log->trunc_lsn = rd_lsn;
			break;
		}

		/*
		 * We have a valid log record.  If it is not the log file
		 * header, invoke the callback.
		 */
		if (rd_lsn.offset != 0)
			WT_ERR((*func)(session, &buf, &rd_lsn, cookie));

		WT_STAT_FAST_CONN_INCR(session, log_scan_records);
		rd_lsn.offset += (off_t)rdup_len;
	} while (!done);

	/* Truncate if we're in recovery. */
	if (LF_ISSET(WT_LOGSCAN_RECOVER) &&
	    LOG_CMP(&rd_lsn, &log->trunc_lsn) < 0)
		WT_ERR(__log_truncate(session, &rd_lsn, 0));

err:	WT_STAT_FAST_CONN_INCR(session, log_scans);
	if (logfiles != NULL)
		__wt_log_files_free(session, logfiles, logcount);
	__wt_buf_free(session, &buf);
	if (ret == ENOENT)
		ret = 0;
	if (log_fh != NULL)
		WT_TRET(__wt_close(session, log_fh));
	return (ret);
}

/*
 * __log_direct_write --
 *	Write a log record without using the consolidation arrays.
 */
static int
__log_direct_write(WT_SESSION_IMPL *session, WT_ITEM *record, WT_LSN *lsnp,
    uint32_t flags)
{
	WT_DECL_RET;
	WT_LOG *log;
	WT_LOGSLOT tmp;
	WT_MYSLOT myslot;
	int locked;

	log = S2C(session)->log;
	locked = 0;
	myslot.slot = &tmp;
	myslot.offset = 0;

	/* Fast path the contended case. */
	if (__wt_spin_trylock(session, &log->log_slot_lock) != 0)
		return (EAGAIN);

	memset(&tmp, 0, sizeof(tmp));
	locked = 1;
	if (LF_ISSET(WT_LOG_FSYNC))
		F_SET(&tmp, SLOT_SYNC);
	WT_ERR(__log_acquire(session, record->size, &tmp));
	__wt_spin_unlock(session, &log->log_slot_lock);
	locked = 0;
	WT_ERR(__log_fill(session, &myslot, 1, record, lsnp));
	WT_ERR(__log_release(session, &tmp));

err:	if (locked)
		__wt_spin_unlock(session, &log->log_slot_lock);
	return (ret);
}

/*
 * __wt_log_write --
 *	Write a record into the log.
 */
int
__wt_log_write(WT_SESSION_IMPL *session, WT_ITEM *record, WT_LSN *lsnp,
    uint32_t flags)
{
	WT_CONNECTION_IMPL *conn;
	WT_DECL_RET;
	WT_LOG *log;
	WT_LOG_RECORD *logrec;
	WT_LSN tmp_lsn;
	WT_MYSLOT myslot;
	uint32_t rdup_len;
	int locked;

	conn = S2C(session);
	log = conn->log;
	locked = 0;
	INIT_LSN(&tmp_lsn);
	/*
	 * Assume the WT_ITEM the user passed is a WT_LOG_RECORD, which has
	 * a header at the beginning for us to fill in.
	 *
	 * If using direct_io, the caller should pass us an aligned record.
	 * But we need to make sure it is big enough and zero-filled so
	 * that we can write the full amount.  Do this whether or not
	 * direct_io is in use because it makes the reading code cleaner.
	 */
	WT_STAT_FAST_CONN_INCRV(session, log_bytes_user, record->size);
	rdup_len = __wt_rduppo2(record->size, log->allocsize);
	WT_ERR(__wt_buf_grow(session, record, rdup_len));
	WT_ASSERT(session, record->data == record->mem);
	/*
	 * If the caller's record only partially fills the necessary
	 * space, we need to zero-fill the remainder.
	 */
	if (record->size != rdup_len) {
		memset((uint8_t *)record->mem + record->size, 0,
		    rdup_len - record->size);
		record->size = rdup_len;
	}
	logrec = (WT_LOG_RECORD *)record->mem;
	logrec->len = record->size;
	logrec->checksum = 0;
	logrec->checksum = __wt_cksum(logrec, record->size);

	WT_STAT_FAST_CONN_INCR(session, log_writes);

	if (!F_ISSET(log, WT_LOG_FORCE_CONSOLIDATE)) {
		ret = __log_direct_write(session, record, lsnp, flags);
		if (ret == 0)
			return (0);
		if (ret != EAGAIN)
			WT_ERR(ret);
		/*
		 * An EAGAIN return means we failed to get the try lock -
		 * fall through to the consolidation code in that case.
		 */
	}

	/*
	 * As soon as we see contention for the log slot, disable direct
	 * log writes. We get better performance by forcing writes through
	 * the consolidation code. This is because individual writes flood
	 * the I/O system faster than they contend on the log slot lock.
	 */
	F_SET(log, WT_LOG_FORCE_CONSOLIDATE);
	if ((ret = __wt_log_slot_join(
	    session, rdup_len, flags, &myslot)) == ENOMEM) {
		/*
		 * If we couldn't find a consolidated slot for this record
		 * write the record directly.
		 */
		while ((ret = __log_direct_write(
		    session, record, lsnp, flags)) == EAGAIN)
			;
		WT_ERR(ret);
		/*
		 * Increase the buffer size of any slots we can get access
		 * to, so future consolidations are likely to succeed.
		 */
		__wt_log_slot_grow_buffers(session, 4 * rdup_len);
		return (0);
	}
	WT_ERR(ret);
	if (myslot.offset == 0) {
		__wt_spin_lock(session, &log->log_slot_lock);
		locked = 1;
		WT_ERR(__wt_log_slot_close(session, myslot.slot));
		WT_ERR(__log_acquire(
		    session, myslot.slot->slot_group_size, myslot.slot));
		__wt_spin_unlock(session, &log->log_slot_lock);
		locked = 0;
		WT_ERR(__wt_log_slot_notify(session, myslot.slot));
	} else
		WT_ERR(__wt_log_slot_wait(session, myslot.slot));
	WT_ERR(__log_fill(session, &myslot, 0, record, &tmp_lsn));
	if (__wt_log_slot_release(myslot.slot, rdup_len) ==
	    WT_LOG_SLOT_DONE) {
		WT_ERR(__log_release(session, myslot.slot));
		WT_ERR(__wt_log_slot_free(myslot.slot));
	} else if (LF_ISSET(WT_LOG_FSYNC)) {
		/* Wait for our slot to be finalized */
		while (LOG_CMP(&log->sync_lsn, &tmp_lsn) <= 0 &&
		    myslot.slot->slot_error == 0)
			__wt_yield();
	}
err:
	if (locked)
		__wt_spin_unlock(session, &log->log_slot_lock);
	if (ret == 0 && lsnp != NULL)
		*lsnp = tmp_lsn;
	/*
	 * If we're synchronous and some thread had an error, we don't know
	 * if our write made it out to the file or not.  The error could be
	 * before or after us.  So, if anyone got an error, we report it.
	 * If we're not synchronous, only report if our own operation got
	 * an error.
	 */
	if (LF_ISSET(WT_LOG_DSYNC | WT_LOG_FSYNC) && ret == 0)
		ret = myslot.slot->slot_error;
	return (ret);
}

/*
 * __wt_log_vprintf --
 *	Write a message into the log.
 */
int
__wt_log_vprintf(WT_SESSION_IMPL *session, const char *fmt, va_list ap)
{
	WT_CONNECTION_IMPL *conn;
	WT_DECL_ITEM(buf);
	WT_LOG_RECORD *logrec;
	va_list ap_copy;
	size_t len;

	conn = S2C(session);

	if (!conn->logging)
		return (0);

	va_copy(ap_copy, ap);
	len = (size_t)vsnprintf(NULL, 0, fmt, ap_copy) + sizeof(WT_LOG_RECORD);
	va_end(ap_copy);

	WT_RET(__wt_scr_alloc(session, 0, &buf));
	WT_RET(__wt_buf_initsize(session, buf, len));

	logrec = (WT_LOG_RECORD *)buf->mem;
	(void)vsnprintf((char *)logrec->record, len, fmt, ap);

	WT_VERBOSE_RET(session, log,
	    "log_printf: %s", (char *)logrec->record);
	WT_RET(__wt_log_write(session, buf, NULL, 0));
	__wt_scr_free(&buf);
	return (0);
}<|MERGE_RESOLUTION|>--- conflicted
+++ resolved
@@ -714,30 +714,42 @@
 	log = conn->log;
 	logfiles = NULL;
 	WT_CLEAR(buf);
-<<<<<<< HEAD
-	/*
-	 * Check for correct usage.
-	 */
-	if (LF_ISSET(WT_LOGSCAN_FIRST|WT_LOGSCAN_FROM_CKP) && lsnp != NULL)
-		WT_RET_MSG(session, WT_ERROR,
-		    "choose either a start LSN or a start flag");
+
+	/*
+	 * If the caller did not give us a callback function there is nothing
+	 * to do.
+	 */
+	if (func == NULL)
+		return (0);
 
 	if (LF_ISSET(WT_LOGSCAN_RECOVER))
 		WT_VERBOSE_RET(session, log,
 		    "__wt_log_scan truncating to %u/%" PRIuMAX,
 		    log->trunc_lsn.file, (uintmax_t)log->trunc_lsn.offset);
-=======
-
->>>>>>> b71f507b
-	/*
-	 * If the caller did not give us a callback function there is nothing
-	 * to do.
-	 */
-	if (func == NULL)
-		return (0);
-
-<<<<<<< HEAD
-	if (log == NULL) {
+
+	if (log != NULL) {
+		allocsize = log->allocsize;
+
+		if (lsnp == NULL) {
+			if (LF_ISSET(WT_LOGSCAN_FIRST))
+				start_lsn = log->first_lsn;
+			else if (LF_ISSET(WT_LOGSCAN_FROM_CKP))
+				start_lsn = log->ckpt_lsn;
+			else
+				return (WT_ERROR);	/* Illegal usage */
+		} else {
+			if (LF_ISSET(WT_LOGSCAN_FIRST|WT_LOGSCAN_FROM_CKP))
+				WT_RET_MSG(session, WT_ERROR,
+			    "choose either a start LSN or a start flag");
+
+			/* Offsets must be on allocation boundaries. */
+			if (lsnp->offset % allocsize != 0 ||
+			    lsnp->file > log->fileid)
+				return (WT_NOTFOUND);
+
+			start_lsn = *lsnp;
+		}
+	} else {
 		/*
 		 * If logging is not configured, we can still print out the log
 		 * if log files exist.  We just need to set the LSNs from what
@@ -768,43 +780,8 @@
 		start_lsn.offset = end_lsn.offset = 0;
 		__wt_log_files_free(session, logfiles, logcount);
 		logfiles = NULL;
-	} else {
-		/*
-		 * If the offset isn't on an allocation boundary
-		 * it must be wrong.
-		 */
-		allocsize = log->allocsize;
-		if (lsnp != NULL &&
-		    (lsnp->offset % allocsize != 0 || lsnp->file > log->fileid))
-			return (WT_NOTFOUND);
-
-=======
-	if (lsnp == NULL) {
->>>>>>> b71f507b
-		if (LF_ISSET(WT_LOGSCAN_FIRST))
-			start_lsn = log->first_lsn;
-		else if (LF_ISSET(WT_LOGSCAN_FROM_CKP))
-			start_lsn = log->ckpt_lsn;
-		else
-<<<<<<< HEAD
-			start_lsn = *lsnp;
-		end_lsn = log->alloc_lsn;
-	}
-=======
-			return (WT_ERROR);	/* Illegal usage */
-	} else {
-		if (LF_ISSET(WT_LOGSCAN_FIRST|WT_LOGSCAN_FROM_CKP))
-			return (WT_ERROR);	/* Illegal usage */
-
-		/* Offsets must be on allocation boundaries. */
-		if (lsnp->offset % log->allocsize != 0 ||
-		    lsnp->file > log->fileid)
-			return (WT_NOTFOUND);
-
-		start_lsn = *lsnp;
 	}
 	end_lsn = log->alloc_lsn;
->>>>>>> b71f507b
 	log_fh = NULL;
 	WT_ERR(__log_openfile(session, 0, &log_fh, start_lsn.file));
 	WT_ERR(__log_filesize(session, log_fh, &log_size));
