# This file is a python script that describes the WiredTiger API.

class Method:
    def __init__(self, config):
        self.config = config

class Config:
    def __init__(self, name, default, desc, subconfig=None, **flags):
        self.name = name
        self.default = default
        self.desc = desc
        self.subconfig = subconfig
        self.flags = flags

    def __cmp__(self, other):
        return cmp(self.name, other.name)

# Metadata shared by all schema objects
common_meta = [
    Config('app_metadata', '', r'''
        application-owned metadata for this object'''),
    Config('collator', 'none', r'''
        configure custom collation for keys.  Permitted values are \c "none"
        or a custom collator name created with WT_CONNECTION::add_collator'''),
    Config('columns', '', r'''
        list of the column names.  Comma-separated list of the form
        <code>(column[,...])</code>.  For tables, the number of entries
        must match the total number of values in \c key_format and \c
        value_format.  For colgroups and indices, all column names must
        appear in the list of columns for the table''',
        type='list'),
]

source_meta = [
    Config('source', '', r'''
        set a custom data source URI for a column group, index or simple
        table.  By default, the data source URI is derived from the \c
        type and the column group or index name.  Applications can
        create tables from existing data sources by supplying a \c
        source configuration''', undoc=True),
    Config('type', 'file', r'''
        set the type of data source used to store a column group, index
        or simple table.  By default, a \c "file:" URI is derived from
        the object name.  The \c type configuration can be used to
        switch to a different data source, such as LSM or an extension
        configured by the application'''),
]

format_meta = common_meta + [
    Config('key_format', 'u', r'''
        the format of the data packed into key items.  See @ref
        schema_format_types for details.  By default, the key_format is
        \c 'u' and applications use WT_ITEM structures to manipulate
        raw byte arrays. By default, records are stored in row-store
        files: keys of type \c 'r' are record numbers and records
        referenced by record number are stored in column-store files''',
        type='format', func='__wt_struct_confchk'),
    Config('value_format', 'u', r'''
        the format of the data packed into value items.  See @ref
        schema_format_types for details.  By default, the value_format
        is \c 'u' and applications use a WT_ITEM structure to
        manipulate raw byte arrays. Value items of type 't' are
        bitfields, and when configured with record number type keys,
        will be stored using a fixed-length store''',
        type='format', func='__wt_struct_confchk'),
]

lsm_config = [
    Config('lsm', '', r'''
        options only relevant for LSM data sources''',
        type='category', subconfig=[
        Config('auto_throttle', 'true', r'''
            Throttle inserts into LSM trees if flushing to disk isn't
            keeping up''',
            type='boolean'),
        Config('bloom', 'true', r'''
            create bloom filters on LSM tree chunks as they are merged''',
            type='boolean'),
        Config('bloom_bit_count', '16', r'''
            the number of bits used per item for LSM bloom filters''',
            min='2', max='1000'),
        Config('bloom_config', '', r'''
            config string used when creating Bloom filter files, passed
            to WT_SESSION::create'''),
        Config('bloom_hash_count', '8', r'''
            the number of hash values per item used for LSM bloom
            filters''',
            min='2', max='100'),
        Config('bloom_oldest', 'false', r'''
            create a bloom filter on the oldest LSM tree chunk. Only
            supported if bloom filters are enabled''',
            type='boolean'),
        Config('chunk_count_limit', '0', r'''
            the maximum number of chunks to allow in an LSM tree. This
            option automatically times out old data. As new chunks are
            added old chunks will be removed. Enabling this option
            disables LSM background merges''',
            type='int'),
        Config('chunk_max', '5GB', r'''
            the maximum size a single chunk can be. Chunks larger than this
            size are not considered for further merges. This is a soft
            limit, and chunks larger than this value can be created.  Must
            be larger than chunk_size''',
            min='100MB', max='10TB'),
        Config('chunk_size', '10MB', r'''
            the maximum size of the in-memory chunk of an LSM tree.  This
            limit is soft - it is possible for chunks to be temporarily
            larger than this value.  This overrides the \c memory_page_max
            setting''',
            min='512K', max='500MB'),
        Config('merge_max', '15', r'''
            the maximum number of chunks to include in a merge operation''',
            min='2', max='100'),
        Config('merge_min', '0', r'''
            the minimum number of chunks to include in a merge operation. If
            set to 0 or 1 half the value of merge_max is used''',
            max='100'),
    ]),
]

# Per-file configuration
file_config = format_meta + [
    Config('block_allocation', 'best', r'''
        configure block allocation. Permitted values are \c "first" or
        \c "best"; the \c "first" configuration uses a first-available
        algorithm during block allocation, the \c "best" configuration
        uses a best-fit algorithm''',
        choices=['first', 'best',]),
    Config('allocation_size', '4KB', r'''
        the file unit allocation size, in bytes, must a power-of-two;
        smaller values decrease the file space required by overflow
        items, and the default value of 4KB is a good choice absent
        requirements from the operating system or storage device''',
        min='512B', max='128MB'),
    Config('block_compressor', 'none', r'''
        configure a compressor for file blocks.  Permitted values are \c "none"
        or custom compression engine name created with
        WT_CONNECTION::add_compressor.  If WiredTiger has builtin support for
        \c "snappy", \c "lz4" or \c "zlib" compression, these names are also
        available.  See @ref compression for more information'''),
    Config('cache_resident', 'false', r'''
        do not ever evict the object's pages from cache. Not compatible with
        LSM tables; see @ref tuning_cache_resident for more information''',
        type='boolean'),
    Config('checksum', 'uncompressed', r'''
        configure block checksums; permitted values are <code>on</code>
        (checksum all blocks), <code>off</code> (checksum no blocks) and
        <code>uncompresssed</code> (checksum only blocks which are not
        compressed for any reason).  The \c uncompressed setting is for
        applications which can rely on decompression to fail if a block
        has been corrupted''',
        choices=['on', 'off', 'uncompressed']),
    Config('dictionary', '0', r'''
        the maximum number of unique values remembered in the Btree
        row-store leaf page value dictionary; see
        @ref file_formats_compression for more information''',
        min='0'),
    Config('encryption', '', r'''
        configure an encryptor for file blocks. When a table is created,
        its encryptor is not implicitly used for any related indices
        or column groups''',
        type='category', subconfig=[
        Config('name', 'none', r'''
            Permitted values are \c "none"
            or custom encryption engine name created with
            WT_CONNECTION::add_encryptor.
            See @ref encryption for more information'''),
        Config('keyid', '', r'''
            An identifier that identifies a unique instance of the encryptor.
            It is stored in clear text, and thus is available when
            the wiredtiger database is reopened.  On the first use
            of a (name, keyid) combination, the WT_ENCRYPTOR::customize
            function is called with the keyid as an argument'''),
        ]),
    Config('format', 'btree', r'''
        the file format''',
        choices=['btree']),
    Config('huffman_key', 'none', r'''
        configure Huffman encoding for keys.  Permitted values are
        \c "none", \c "english", \c "utf8<file>" or \c "utf16<file>".
        See @ref huffman for more information'''),
    Config('huffman_value', 'none', r'''
        configure Huffman encoding for values.  Permitted values are
        \c "none", \c "english", \c "utf8<file>" or \c "utf16<file>".
        See @ref huffman for more information'''),
    Config('internal_key_truncate', 'true', r'''
        configure internal key truncation, discarding unnecessary
        trailing bytes on internal keys (ignored for custom
        collators)''',
        type='boolean'),
    Config('internal_page_max', '4KB', r'''
        the maximum page size for internal nodes, in bytes; the size
        must be a multiple of the allocation size and is significant
        for applications wanting to avoid excessive L2 cache misses
        while searching the tree.  The page maximum is the bytes of
        uncompressed data, that is, the limit is applied before any
        block compression is done''',
        min='512B', max='512MB'),
    Config('internal_item_max', '0', r'''
        historic term for internal_key_max''',
        min=0, undoc=True),
    Config('internal_key_max', '0', r'''
        the largest key stored in an internal node, in bytes.  If set, keys
        larger than the specified size are stored as overflow items (which
        may require additional I/O to access).  The default and the maximum
        allowed value are both one-tenth the size of a newly split internal
        page''',
        min='0'),
    Config('key_gap', '10', r'''
        the maximum gap between instantiated keys in a Btree leaf page,
        constraining the number of keys processed to instantiate a
        random Btree leaf page key''',
        min='0', undoc=True),
    Config('leaf_key_max', '0', r'''
        the largest key stored in a leaf node, in bytes.  If set, keys
        larger than the specified size are stored as overflow items (which
        may require additional I/O to access).  The default value is
        one-tenth the size of a newly split leaf page''',
        min='0'),
    Config('leaf_page_max', '32KB', r'''
        the maximum page size for leaf nodes, in bytes; the size must
        be a multiple of the allocation size, and is significant for
        applications wanting to maximize sequential data transfer from
        a storage device.  The page maximum is the bytes of uncompressed
        data, that is, the limit is applied before any block compression
        is done''',
        min='512B', max='512MB'),
    Config('leaf_value_max', '0', r'''
        the largest value stored in a leaf node, in bytes.  If set, values
        larger than the specified size are stored as overflow items (which
        may require additional I/O to access). If the size is larger than
        the maximum leaf page size, the page size is temporarily ignored
        when large values are written. The default is one-half the size of
        a newly split leaf page''',
        min='0'),
    Config('leaf_item_max', '0', r'''
        historic term for leaf_key_max and leaf_value_max''',
        min=0, undoc=True),
    Config('log', '', r'''
        the transaction log configuration for this object.  Only valid if
        log is enabled in ::wiredtiger_open''',
        type='category', subconfig=[
        Config('enabled', 'true', r'''
            if false, this object has checkpoint-level durability''',
            type='boolean'),
        ]),
    Config('memory_page_max', '5MB', r'''
        the maximum size a page can grow to in memory before being
        reconciled to disk.  The specified size will be adjusted to a lower
        bound of <code>leaf_page_max</code>, and an upper bound of
        <code>cache_size / 10</code>.  This limit is soft - it is possible
        for pages to be temporarily larger than this value.  This setting
        is ignored for LSM trees, see \c chunk_size''',
        min='512B', max='10TB'),
    Config('os_cache_max', '0', r'''
        maximum system buffer cache usage, in bytes.  If non-zero, evict
        object blocks from the system buffer cache after that many bytes
        from this object are read or written into the buffer cache''',
        min=0),
    Config('os_cache_dirty_max', '0', r'''
        maximum dirty system buffer cache usage, in bytes.  If non-zero,
        schedule writes for dirty blocks belonging to this object in the
        system buffer cache after that many bytes from this object are
        written into the buffer cache''',
        min=0),
    Config('prefix_compression', 'false', r'''
        configure prefix compression on row-store leaf pages''',
        type='boolean'),
    Config('prefix_compression_min', '4', r'''
        minimum gain before prefix compression will be used on row-store
        leaf pages''',
        min=0),
    Config('split_deepen_min_child', '0', r'''
        minimum entries in a page to consider deepening the tree. Pages
        will be considered for splitting and deepening the search tree
        as soon as there are more than the configured number of children
        ''',
        type='int', undoc=True),
    Config('split_deepen_per_child', '0', r'''
        entries allocated per child when deepening the tree''',
        type='int', undoc=True),
    Config('split_pct', '75', r'''
        the Btree page split size as a percentage of the maximum Btree
        page size, that is, when a Btree page is split, it will be
        split into smaller pages, where each page is the specified
        percentage of the maximum Btree page size''',
        min='25', max='100'),
]

# File metadata, including both configurable and non-configurable (internal)
file_meta = file_config + [
    Config('checkpoint', '', r'''
        the file checkpoint entries'''),
    Config('checkpoint_lsn', '', r'''
        LSN of the last checkpoint'''),
    Config('id', '', r'''
        the file's ID number'''),
    Config('version', '(major=0,minor=0)', r'''
        the file version'''),
]

lsm_meta = file_config + lsm_config + [
    Config('last', '', r'''
        the last allocated chunk ID'''),
    Config('chunks', '', r'''
        active chunks in the LSM tree'''),
    Config('old_chunks', '', r'''
        obsolete chunks in the LSM tree'''),
]

table_only_config = [
    Config('colgroups', '', r'''
        comma-separated list of names of column groups.  Each column
        group is stored separately, keyed by the primary key of the
        table.  If no column groups are specified, all columns are
        stored together in a single file.  All value columns in the
        table must appear in at least one column group.  Each column
        group must be created with a separate call to
        WT_SESSION::create''', type='list'),
]

index_only_config = [
    Config('extractor', 'none', r'''
        configure custom extractor for indices.  Permitted values are
        \c "none" or an extractor name created with
        WT_CONNECTION::add_extractor'''),
    Config('immutable', 'false', r'''
        configure the index to be immutable - that is an index is not changed
        by any update to a record in the table''', type='boolean'),
]

colgroup_meta = common_meta + source_meta

index_meta = format_meta + source_meta + index_only_config + [
    Config('index_key_columns', '', r'''
        number of public key columns''', type='int', undoc=True),
]

table_meta = format_meta + table_only_config

# Connection runtime config, shared by conn.reconfigure and wiredtiger_open
connection_runtime_config = [
    Config('async', '', r'''
        asynchronous operations configuration options''',
        type='category', subconfig=[
        Config('enabled', 'false', r'''
            enable asynchronous operation''',
            type='boolean'),
        Config('ops_max', '1024', r'''
            maximum number of expected simultaneous asynchronous
                operations''', min='1', max='4096'),
        Config('threads', '2', r'''
            the number of worker threads to service asynchronous requests.
            Each worker thread uses a session from the configured
            session_max''',
                min='1', max='20'), # !!! Must match WT_ASYNC_MAX_WORKERS
            ]),
    Config('cache_size', '100MB', r'''
        maximum heap memory to allocate for the cache. A database should
        configure either \c cache_size or \c shared_cache but not both''',
        min='1MB', max='10TB'),
    Config('cache_overhead', '8', r'''
        assume the heap allocator overhead is the specified percentage, and
        adjust the cache usage by that amount (for example, if there is 10GB
        of data in cache, a percentage of 10 means WiredTiger treats this as
        11GB).  This value is configurable because different heap allocators
        have different overhead and different workloads will have different
        heap allocation sizes and patterns, therefore applications may need to
        adjust this value based on allocator choice and behavior in measured
        workloads''',
        min='0', max='30'),
    Config('checkpoint', '', r'''
        periodically checkpoint the database. Enabling the checkpoint server
        uses a session from the configured session_max''',
        type='category', subconfig=[
        Config('log_size', '0', r'''
            wait for this amount of log record bytes to be written to
                the log between each checkpoint.  If non-zero, this value will
                use a minimum of the log file size.  A database can configure
                both log_size and wait to set an upper bound for checkpoints;
                setting this value above 0 configures periodic checkpoints''',
            min='0', max='2GB'),
        Config('wait', '0', r'''
            seconds to wait between each checkpoint; setting this value
            above 0 configures periodic checkpoints''',
            min='0', max='100000'),
        ]),
    Config('error_prefix', '', r'''
        prefix string for error messages'''),
    Config('eviction', '', r'''
        eviction configuration options''',
        type='category', subconfig=[
            Config('threads_max', '1', r'''
                maximum number of threads WiredTiger will start to help evict
                pages from cache. The number of threads started will vary
                depending on the current eviction load. Each eviction worker
                thread uses a session from the configured session_max''',
                min=1, max=20),
            Config('threads_min', '1', r'''
                minimum number of threads WiredTiger will start to help evict
                pages from cache. The number of threads currently running will
                vary depending on the current eviction load''',
                min=1, max=20),
            ]),
    Config('eviction_checkpoint_target', '15', r'''
        perform eviction at the beginning of checkpoints to bring the dirty
        content in cache to this level, expressed as a percentage of the total
        cache size.  Ignored if set to zero or \c in_memory is \c true''',
        min=0, max=99),
    Config('eviction_dirty_target', '5', r'''
        perform eviction in worker threads when the cache contains at least
        this much dirty content, expressed as a percentage of the total cache
        size.  Ignored if \c in_memory is \c true''',
        min=1, max=99),
    Config('eviction_dirty_trigger', '20', r'''
        trigger application threads to perform eviction when the cache contains
        at least this much dirty content, expressed as a percentage of the
        total cache size. This setting only alters behavior if it is lower than
        eviction_trigger. Ignored if \c in_memory is \c true''',
        min=1, max=99),
    Config('eviction_target', '80', r'''
        perform eviction in worker threads when the cache contains at least
        this much content, expressed as a percentage of the total cache size.
        Must be less than \c eviction_trigger''',
        min=10, max=99),
    Config('eviction_trigger', '95', r'''
        trigger application threads to perform eviction when the cache contains
        at least this much content, expressed as a percentage of the
        total cache size''', min=10, max=99),
    Config('file_manager', '', r'''
        control how file handles are managed''',
        type='category', subconfig=[
        Config('close_handle_minimum', '250', r'''
            number of handles open before the file manager will look for handles
            to close''', min=0),
        Config('close_idle_time', '30', r'''
            amount of time in seconds a file handle needs to be idle
            before attempting to close it. A setting of 0 means that idle
            handles are not closed''', min=0, max=100000),
        Config('close_scan_interval', '10', r'''
            interval in seconds at which to check for files that are
            inactive and close them''', min=1, max=100000),
        ]),
    Config('lsm_manager', '', r'''
        configure database wide options for LSM tree management. The LSM
        manager is started automatically the first time an LSM tree is opened.
        The LSM manager uses a session from the configured session_max''',
        type='category', subconfig=[
        Config('worker_thread_max', '4', r'''
            Configure a set of threads to manage merging LSM trees in
            the database. Each worker thread uses a session handle from
            the configured session_max''',
            min='3',     # !!! Must match WT_LSM_MIN_WORKERS
            max='20'),     # !!! Must match WT_LSM_MAX_WORKERS
        Config('merge', 'true', r'''
            merge LSM chunks where possible''',
            type='boolean')
        ]),
    Config('lsm_merge', 'true', r'''
        merge LSM chunks where possible (deprecated)''',
        type='boolean', undoc=True),
    Config('shared_cache', '', r'''
        shared cache configuration options. A database should configure
        either a cache_size or a shared_cache not both. Enabling a
        shared cache uses a session from the configured session_max''',
        type='category', subconfig=[
        Config('chunk', '10MB', r'''
            the granularity that a shared cache is redistributed''',
            min='1MB', max='10TB'),
        Config('name', 'none', r'''
            the name of a cache that is shared between databases or
            \c "none" when no shared cache is configured'''),
        Config('quota', '0', r'''
            maximum size of cache this database can be allocated from the
            shared cache. Defaults to the entire shared cache size''',
            type='int'),
        Config('reserve', '0', r'''
            amount of cache this database is guaranteed to have
            available from the shared cache. This setting is per
            database. Defaults to the chunk size''', type='int'),
        Config('size', '500MB', r'''
            maximum memory to allocate for the shared cache. Setting
            this will update the value if one is already set''',
            min='1MB', max='10TB')
        ]),
    Config('statistics', 'none', r'''
        Maintain database statistics, which may impact performance.
        Choosing "all" maintains all statistics regardless of cost,
        "fast" maintains a subset of statistics that are relatively
        inexpensive, "none" turns off all statistics.  The "clear"
        configuration resets statistics after they are gathered,
        where appropriate (for example, a cache size statistic is
        not cleared, while the count of cursor insert operations will
        be cleared).   When "clear" is configured for the database,
        gathered statistics are reset each time a statistics cursor
        is used to gather statistics, as well as each time statistics
        are logged using the \c statistics_log configuration.  See
        @ref statistics for more information''',
        type='list', choices=['all', 'fast', 'none', 'clear']),
    Config('verbose', '', r'''
        enable messages for various events. Only available if WiredTiger
        is configured with --enable-verbose. Options are given as a
        list, such as <code>"verbose=[evictserver,read]"</code>''',
        type='list', choices=[
            'api',
            'block',
            'checkpoint',
            'compact',
            'evict',
            'evictserver',
            'fileops',
            'handleops',
            'log',
            'lsm',
            'lsm_manager',
            'metadata',
            'mutex',
            'overflow',
            'read',
            'rebalance',
            'reconcile',
            'recovery',
            'salvage',
            'shared_cache',
            'split',
            'temporary',
            'thread_group',
            'transaction',
            'verify',
            'version',
            'write']),
]

# wiredtiger_open and WT_CONNECTION.reconfigure log configurations.
log_configuration_common = [
    Config('archive', 'true', r'''
        automatically archive unneeded log files''',
        type='boolean'),
    Config('prealloc', 'true', r'''
<<<<<<< HEAD
        pre-allocate log files.''',
=======
        pre-allocate log files''',
>>>>>>> deeb0f58
        type='boolean'),
    Config('zero_fill', 'false', r'''
        manually write zeroes into log files''',
        type='boolean')
]
connection_reconfigure_log_configuration = [
    Config('log', '', r'''
        enable logging. Enabling logging uses three sessions from the
        configured session_max''',
        type='category', subconfig=
        log_configuration_common)
]
wiredtiger_open_log_configuration = [
    Config('log', '', r'''
        enable logging. Enabling logging uses three sessions from the
        configured session_max''',
        type='category', subconfig=
        log_configuration_common + [
        Config('enabled', 'false', r'''
            enable logging subsystem''',
            type='boolean'),
        Config('compressor', 'none', r'''
            configure a compressor for log records.  Permitted values are
            \c "none" or custom compression engine name created with
            WT_CONNECTION::add_compressor.  If WiredTiger has builtin support
            for \c "snappy", \c "lz4" or \c "zlib" compression, these names
            are also available. See @ref compression for more information'''),
        Config('file_max', '100MB', r'''
            the maximum size of log files''',
            min='100KB', max='2GB'),
            Config('path', '"."', r'''
                the name of a directory into which log files are written. The
                directory must already exist. If the value is not an absolute
                path, the path is relative to the database home (see @ref
                absolute_path for more information)'''),
        Config('recover', 'on', r'''
            run recovery or error if recovery needs to run after an
            unclean shutdown''',
            choices=['error','on'])
    ]),
]

# wiredtiger_open and WT_CONNECTION.reconfigure statistics log configurations.
statistics_log_configuration_common = [
    Config('json', 'false', r'''
        encode statistics in JSON format''',
        type='boolean'),
    Config('on_close', 'false', r'''log statistics on database close''',
        type='boolean'),
    Config('sources', '', r'''
        if non-empty, include statistics for the list of data source
        URIs, if they are open at the time of the statistics logging.
        The list may include URIs matching a single data source
        ("table:mytable"), or a URI matching all data sources of a
        particular type ("table:")''',
        type='list'),
    Config('timestamp', '"%b %d %H:%M:%S"', r'''
        a timestamp prepended to each log record, may contain strftime
        conversion specifications, when \c json is configured, defaults
        to \c "%FT%Y.000Z"'''),
    Config('wait', '0', r'''
        seconds to wait between each write of the log records; setting
        this value above 0 configures statistics logging''',
        min='0', max='100000'),
]
connection_reconfigure_statistics_log_configuration = [
    Config('statistics_log', '', r'''
        log any statistics the database is configured to maintain,
        to a file.  See @ref statistics for more information. Enabling
        the statistics log server uses a session from the configured
        session_max''',
        type='category', subconfig=
        statistics_log_configuration_common)
]
wiredtiger_open_statistics_log_configuration = [
    Config('statistics_log', '', r'''
        log any statistics the database is configured to maintain,
        to a file.  See @ref statistics for more information. Enabling
        the statistics log server uses a session from the configured
        session_max''',
        type='category', subconfig=
        statistics_log_configuration_common + [
        Config('path', '"."', r'''
            the name of a directory into which statistics files are written.
            The directory must already exist. If the value is not an absolute
            path, the path is relative to the database home (see @ref
            absolute_path for more information)''')
        ])
]

session_config = [
    Config('isolation', 'read-committed', r'''
        the default isolation level for operations in this session''',
        choices=['read-uncommitted', 'read-committed', 'snapshot']),
]

wiredtiger_open_common =\
    connection_runtime_config +\
    wiredtiger_open_log_configuration +\
    wiredtiger_open_statistics_log_configuration + [
    Config('buffer_alignment', '-1', r'''
        in-memory alignment (in bytes) for buffers used for I/O.  The
        default value of -1 indicates a platform-specific alignment value
        should be used (4KB on Linux systems when direct I/O is configured,
        zero elsewhere)''',
        min='-1', max='1MB'),
    Config('checkpoint_sync', 'true', r'''
        flush files to stable storage when closing or writing
        checkpoints''',
        type='boolean'),
    Config('direct_io', '', r'''
        Use \c O_DIRECT on POSIX systems, and \c FILE_FLAG_NO_BUFFERING on
        Windows to access files.  Options are given as a list, such as
        <code>"direct_io=[data]"</code>.  Configuring \c direct_io requires
        care, see @ref tuning_system_buffer_cache_direct_io for important
        warnings.  Including \c "data" will cause WiredTiger data files to use
        direct I/O, including \c "log" will cause WiredTiger log files to use
        direct I/O, and including \c "checkpoint" will cause WiredTiger data
        files opened at a checkpoint (i.e: read only) to use direct I/O.
        \c direct_io should be combined with \c write_through to get the
        equivalent of \c O_DIRECT on Windows''',
        type='list', choices=['checkpoint', 'data', 'log']),
    Config('encryption', '', r'''
        configure an encryptor for system wide metadata and logs.
        If a system wide encryptor is set, it is also used for
        encrypting data files and tables, unless encryption configuration
        is explicitly set for them when they are created with
        WT_SESSION::create''',
        type='category', subconfig=[
        Config('name', 'none', r'''
            Permitted values are \c "none"
            or custom encryption engine name created with
            WT_CONNECTION::add_encryptor.
            See @ref encryption for more information'''),
        Config('keyid', '', r'''
            An identifier that identifies a unique instance of the encryptor.
            It is stored in clear text, and thus is available when
            the wiredtiger database is reopened.  On the first use
            of a (name, keyid) combination, the WT_ENCRYPTOR::customize
            function is called with the keyid as an argument'''),
        Config('secretkey', '', r'''
            A string that is passed to the WT_ENCRYPTOR::customize function.
            It is never stored in clear text, so must be given to any
            subsequent ::wiredtiger_open calls to reopen the database.
            It must also be provided to any "wt" commands used with
            this database'''),
        ]),
    Config('extensions', '', r'''
        list of shared library extensions to load (using dlopen).
        Any values specified to an library extension are passed to
        WT_CONNECTION::load_extension as the \c config parameter
        (for example,
        <code>extensions=(/path/ext.so={entry=my_entry})</code>)''',
        type='list'),
    Config('file_extend', '', r'''
        file extension configuration.  If set, extend files of the set
        type in allocations of the set size, instead of a block at a
        time as each new block is written.  For example,
        <code>file_extend=(data=16MB)</code>''',
        type='list', choices=['data', 'log']),
    Config('hazard_max', '1000', r'''
        maximum number of simultaneous hazard pointers per session
        handle''',
        min='15'),
    Config('mmap', 'true', r'''
        Use memory mapping to access files when possible''',
        type='boolean'),
    Config('multiprocess', 'false', r'''
        permit sharing between processes (will automatically start an
        RPC server for primary processes and use RPC for secondary
        processes). <b>Not yet supported in WiredTiger</b>''',
        type='boolean'),
    Config('readonly', 'false', r'''
        open connection in read-only mode.  The database must exist.  All
        methods that may modify a database are disabled.  See @ref readonly
        for more information''',
        type='boolean'),
    Config('session_max', '100', r'''
        maximum expected number of sessions (including server
        threads)''',
        min='1'),
    Config('session_scratch_max', '2MB', r'''
        maximum memory to cache in each session''',
        type='int', undoc=True),
    Config('transaction_sync', '', r'''
        how to sync log records when the transaction commits''',
        type='category', subconfig=[
        Config('enabled', 'false', r'''
            whether to sync the log on every commit by default, can be
            overridden by the \c sync setting to
            WT_SESSION::commit_transaction''',
            type='boolean'),
        Config('method', 'fsync', r'''
            the method used to ensure log records are stable on disk, see
            @ref tune_durability for more information''',
            choices=['dsync', 'fsync', 'none']),
        ]),
    Config('write_through', '', r'''
        Use \c FILE_FLAG_WRITE_THROUGH on Windows to write to files.  Ignored
        on non-Windows systems.  Options are given as a list, such as
        <code>"write_through=[data]"</code>.  Configuring \c write_through
        requires care, see @ref tuning_system_buffer_cache_direct_io for
        important warnings.  Including \c "data" will cause WiredTiger data
        files to write through cache, including \c "log" will cause WiredTiger
        log files to write through cache. \c write_through should be combined
        with \c direct_io to get the equivalent of POSIX \c O_DIRECT on
        Windows''',
        type='list', choices=['data', 'log']),
]

wiredtiger_open = wiredtiger_open_common + [
   Config('config_base', 'true', r'''
        write the base configuration file if creating the database.  If
        \c false in the config passed directly to ::wiredtiger_open, will
        ignore any existing base configuration file in addition to not creating
        one.  See @ref config_base for more information''',
        type='boolean'),
    Config('create', 'false', r'''
        create the database if it does not exist''',
        type='boolean'),
    Config('exclusive', 'false', r'''
        fail if the database already exists, generally used with the
        \c create option''',
        type='boolean'),
    Config('in_memory', 'false', r'''
        keep data in-memory only. See @ref in_memory for more information''',
        type='boolean'),
    Config('use_environment', 'true', r'''
        use the \c WIREDTIGER_CONFIG and \c WIREDTIGER_HOME environment
        variables if the process is not running with special privileges.
        See @ref home for more information''',
        type='boolean'),
    Config('use_environment_priv', 'false', r'''
        use the \c WIREDTIGER_CONFIG and \c WIREDTIGER_HOME environment
        variables even if the process is running with special privileges.
        See @ref home for more information''',
        type='boolean'),
]

cursor_runtime_config = [
    Config('append', 'false', r'''
        append the value as a new record, creating a new record
        number key; valid only for cursors with record number keys''',
        type='boolean'),
    Config('overwrite', 'true', r'''
        configures whether the cursor's insert, update and remove
        methods check the existing state of the record.  If \c overwrite
        is \c false, WT_CURSOR::insert fails with ::WT_DUPLICATE_KEY
        if the record exists, WT_CURSOR::update and WT_CURSOR::remove
        fail with ::WT_NOTFOUND if the record does not exist''',
        type='boolean'),
]

methods = {
'colgroup.meta' : Method(colgroup_meta),

'file.config' : Method(file_config),

'file.meta' : Method(file_meta),

'index.meta' : Method(index_meta),

'lsm.meta' : Method(lsm_meta),

'table.meta' : Method(table_meta),

'WT_CURSOR.close' : Method([]),

'WT_CURSOR.reconfigure' : Method(cursor_runtime_config),

'WT_SESSION.close' : Method([]),

'WT_SESSION.compact' : Method([
    Config('timeout', '1200', r'''
        maximum amount of time to allow for compact in seconds. The
        actual amount of time spent in compact may exceed the configured
        value. A value of zero disables the timeout''',
        type='int'),
]),

'WT_SESSION.create' : Method(file_config + lsm_config + source_meta + 
        index_only_config + table_only_config + [
    Config('exclusive', 'false', r'''
        fail if the object exists.  When false (the default), if the
        object exists, check that its settings match the specified
        configuration''',
        type='boolean'),
]),

'WT_SESSION.drop' : Method([
    Config('checkpoint_wait', 'true', r'''
        wait for the checkpoint lock, if \c checkpoint_wait=false, perform
        the drop operation without taking a lock, returning EBUSY if the
        operation conflicts with a running checkpoint''',
        type='boolean', undoc=True),
    Config('force', 'false', r'''
        return success if the object does not exist''',
        type='boolean'),
    Config('lock_wait', 'true', r'''
        wait for locks, if \c lock_wait=false, fail if any required locks are
        not available immediately''',
        type='boolean', undoc=True),
    Config('remove_files', 'true', r'''
        should the underlying files be removed?''',
        type='boolean'),
]),

'WT_SESSION.join' : Method([
    Config('compare', '"eq"', r'''
        modifies the set of items to be returned so that the index key
        satisfies the given comparison relative to the key set in this
        cursor''',
        choices=['eq', 'ge', 'gt', 'le', 'lt']),
    Config('count', '', r'''
        set an approximate count of the elements that would be included in
        the join.  This is used in sizing the bloom filter, and also influences
        evaluation order for cursors in the join. When the count is equal
        for multiple bloom filters in a composition of joins, the bloom
        filter may be shared''',
        type='int'),
    Config('bloom_bit_count', '16', r'''
        the number of bits used per item for the bloom filter''',
        min='2', max='1000'),
    Config('bloom_hash_count', '8', r'''
        the number of hash values per item for the bloom filter''',
        min='2', max='100'),
    Config('operation', '"and"', r'''
        the operation applied between this and other joined cursors.
        When "operation=and" is specified, all the conditions implied by
        joins must be satisfied for an entry to be returned by the join cursor;
        when "operation=or" is specified, only one must be satisfied.
        All cursors joined to a join cursor must have matching operations''',
        choices=['and', 'or']),
    Config('strategy', '', r'''
        when set to bloom, a bloom filter is created and populated for
        this index. This has an up front cost but may reduce the number
        of accesses to the main table when iterating the joined cursor.
        The bloom setting requires that count be set''',
        choices=['bloom', 'default']),
]),

'WT_SESSION.log_flush' : Method([
    Config('sync', 'on', r'''
        forcibly flush the log and wait for it to achieve the synchronization
        level specified.  The \c background setting initiates a background
        synchronization intended to be used with a later call to
        WT_SESSION::transaction_sync.  The \c off setting forces any
        buffered log records to be written to the file system.  The
        \c on setting forces log records to be written to the storage device''',
        choices=['background', 'off', 'on']),
]),

'WT_SESSION.log_printf' : Method([]),

'WT_SESSION.open_cursor' : Method(cursor_runtime_config + [
    Config('bulk', 'false', r'''
        configure the cursor for bulk-loading, a fast, initial load path
        (see @ref tune_bulk_load for more information).  Bulk-load may
        only be used for newly created objects and applications should
        use the WT_CURSOR::insert method to insert rows.  When
        bulk-loading, rows must be loaded in sorted order.  The value
        is usually a true/false flag; when bulk-loading fixed-length
        column store objects, the special value \c bitmap allows chunks
        of a memory resident bitmap to be loaded directly into a file
        by passing a \c WT_ITEM to WT_CURSOR::set_value where the \c
        size field indicates the number of records in the bitmap (as
        specified by the object's \c value_format configuration).
        Bulk-loaded bitmap values must end on a byte boundary relative
        to the bit count (except for the last set of values loaded)'''),
    Config('checkpoint', '', r'''
        the name of a checkpoint to open (the reserved name
        "WiredTigerCheckpoint" opens the most recent internal
        checkpoint taken for the object).  The cursor does not
        support data modification'''),
    Config('checkpoint_wait', 'true', r'''
        wait for the checkpoint lock, if \c checkpoint_wait=false, open the
        cursor without taking a lock, returning EBUSY if the operation
        conflicts with a running checkpoint''',
        type='boolean', undoc=True),
    Config('dump', '', r'''
        configure the cursor for dump format inputs and outputs: "hex"
        selects a simple hexadecimal format, "json" selects a JSON format
        with each record formatted as fields named by column names if
        available, and "print" selects a format where only non-printing
        characters are hexadecimal encoded.  These formats are compatible
        with the @ref util_dump and @ref util_load commands''',
        choices=['hex', 'json', 'print']),
    Config('next_random', 'false', r'''
        configure the cursor to return a pseudo-random record from the
        object when the WT_CURSOR::next method is called; valid only for
        row-store cursors. See @ref cursor_random for details''',
        type='boolean'),
    Config('next_random_sample_size', '0', r'''
        cursors configured by \c next_random to return pseudo-random
        records from the object randomly select from the entire object,
        by default. Setting \c next_random_sample_size to a non-zero
        value sets the number of samples the application expects to take
        using the \c next_random cursor. A cursor configured with both
        \c next_random and \c next_random_sample_size attempts to divide
        the object into \c next_random_sample_size equal-sized pieces,
        and each retrieval returns a record from one of those pieces. See
        @ref cursor_random for details'''),
    Config('raw', 'false', r'''
        ignore the encodings for the key and value, manage data as if
        the formats were \c "u".  See @ref cursor_raw for details''',
        type='boolean'),
    Config('readonly', 'false', r'''
        only query operations are supported by this cursor. An error is
        returned if a modification is attempted using the cursor.  The
        default is false for all cursor types except for log and metadata
        cursors''',
        type='boolean'),
    Config('skip_sort_check', 'false', r'''
        skip the check of the sort order of each bulk-loaded key''',
        type='boolean', undoc=True),
    Config('statistics', '', r'''
        Specify the statistics to be gathered.  Choosing "all" gathers
        statistics regardless of cost and may include traversing on-disk files;
        "fast" gathers a subset of relatively inexpensive statistics.  The
        selection must agree with the database \c statistics configuration
        specified to ::wiredtiger_open or WT_CONNECTION::reconfigure.  For
        example, "all" or "fast" can be configured when the database is
        configured with "all", but the cursor open will fail if "all" is
        specified when the database is configured with "fast", and the cursor
        open will fail in all cases when the database is configured with
        "none".  If "size" is configured, only the underlying size of the
        object on disk is filled in and the object is not opened.  If \c
        statistics is not configured, the default configuration is the database
        configuration.  The "clear" configuration resets statistics after
        gathering them, where appropriate (for example, a cache size statistic
        is not cleared, while the count of cursor insert operations will be
        cleared).  See @ref statistics for more information''',
        type='list', choices=['all', 'fast', 'clear', 'size']),
    Config('target', '', r'''
        if non-empty, backup the list of objects; valid only for a
        backup data source''',
        type='list'),
]),

'WT_SESSION.rebalance' : Method([]),
'WT_SESSION.rename' : Method([]),
'WT_SESSION.reset' : Method([]),
'WT_SESSION.salvage' : Method([
    Config('force', 'false', r'''
        force salvage even of files that do not appear to be WiredTiger
        files''',
        type='boolean'),
]),
'WT_SESSION.strerror' : Method([]),
'WT_SESSION.transaction_sync' : Method([
    Config('timeout_ms', '1200000', r'''
        maximum amount of time to wait for background sync to complete in
        milliseconds.  A value of zero disables the timeout and returns
        immediately''',
        type='int'),
]),

'WT_SESSION.truncate' : Method([]),
'WT_SESSION.upgrade' : Method([]),
'WT_SESSION.verify' : Method([
    Config('dump_address', 'false', r'''
        Display addresses and page types as pages are verified,
        using the application's message handler, intended for debugging''',
        type='boolean'),
    Config('dump_blocks', 'false', r'''
        Display the contents of on-disk blocks as they are verified,
        using the application's message handler, intended for debugging''',
        type='boolean'),
    Config('dump_layout', 'false', r'''
        Display the layout of the files as they are verified, using the
        application's message handler, intended for debugging; requires
        optional support from the block manager''',
        type='boolean'),
    Config('dump_offsets', '', r'''
        Display the contents of specific on-disk blocks,
        using the application's message handler, intended for debugging''',
        type='list'),
    Config('dump_pages', 'false', r'''
        Display the contents of in-memory pages as they are verified,
        using the application's message handler, intended for debugging''',
        type='boolean'),
    Config('strict', 'false', r'''
        Treat any verification problem as an error; by default, verify will
        warn, but not fail, in the case of errors that won't affect future
        behavior (for example, a leaked block)''',
        type='boolean')
]),

'WT_SESSION.begin_transaction' : Method([
    Config('isolation', '', r'''
        the isolation level for this transaction; defaults to the
        session's isolation level''',
        choices=['read-uncommitted', 'read-committed', 'snapshot']),
    Config('name', '', r'''
        name of the transaction for tracing and debugging'''),
    Config('priority', 0, r'''
        priority of the transaction for resolving conflicts.
        Transactions with higher values are less likely to abort''',
        min='-100', max='100'),
    Config('snapshot', '', r'''
        use a named, in-memory snapshot, see
        @ref transaction_named_snapshots'''),
    Config('sync', '', r'''
        whether to sync log records when the transaction commits,
        inherited from ::wiredtiger_open \c transaction_sync''',
        type='boolean'),
]),

'WT_SESSION.commit_transaction' : Method([
    Config('sync', '', r'''
        override whether to sync log records when the transaction commits,
        inherited from ::wiredtiger_open \c transaction_sync.
        The \c background setting initiates a background
        synchronization intended to be used with a later call to
        WT_SESSION::transaction_sync.  The \c off setting does not
        wait for record to be written or synchronized.  The
        \c on setting forces log records to be written to the storage device''',
        choices=['background', 'off', 'on']),
]),
'WT_SESSION.rollback_transaction' : Method([]),

'WT_SESSION.checkpoint' : Method([
    Config('drop', '', r'''
        specify a list of checkpoints to drop.
        The list may additionally contain one of the following keys:
        \c "from=all" to drop all checkpoints,
        \c "from=<checkpoint>" to drop all checkpoints after and
        including the named checkpoint, or
        \c "to=<checkpoint>" to drop all checkpoints before and
        including the named checkpoint.  Checkpoints cannot be
        dropped while a hot backup is in progress or if open in
        a cursor''', type='list'),
    Config('force', 'false', r'''
        by default, checkpoints may be skipped if the underlying object
        has not been modified, this option forces the checkpoint''',
        type='boolean'),
    Config('name', '', r'''
        if set, specify a name for the checkpoint (note that checkpoints
        including LSM trees may not be named)'''),
    Config('target', '', r'''
        if non-empty, checkpoint the list of objects''', type='list'),
]),

'WT_SESSION.snapshot' : Method([
    Config('drop', '', r'''
            if non-empty, specifies which snapshots to drop. Where a group
            of snapshots are being dropped, the order is based on snapshot
            creation order not alphanumeric name order''',
        type='category', subconfig=[
        Config('all', 'false', r'''
            drop all named snapshots''', type='boolean'),
        Config('before', '', r'''
            drop all snapshots up to but not including the specified name'''),
        Config('names', '', r'''
            drop specific named snapshots''', type='list'),
        Config('to', '', r'''
            drop all snapshots up to and including the specified name'''),
    ]),
    Config('name', '', r'''specify a name for the snapshot'''),
]),

'WT_CONNECTION.add_collator' : Method([]),
'WT_CONNECTION.add_compressor' : Method([]),
'WT_CONNECTION.add_data_source' : Method([]),
'WT_CONNECTION.add_encryptor' : Method([]),
'WT_CONNECTION.add_extractor' : Method([]),
'WT_CONNECTION.async_new_op' : Method([
    Config('append', 'false', r'''
        append the value as a new record, creating a new record
        number key; valid only for operations with record number keys''',
        type='boolean'),
    Config('overwrite', 'true', r'''
        configures whether the cursor's insert, update and remove
        methods check the existing state of the record.  If \c overwrite
        is \c false, WT_CURSOR::insert fails with ::WT_DUPLICATE_KEY
        if the record exists, WT_CURSOR::update and WT_CURSOR::remove
        fail with ::WT_NOTFOUND if the record does not exist''',
        type='boolean'),
    Config('raw', 'false', r'''
        ignore the encodings for the key and value, manage data as if
        the formats were \c "u".  See @ref cursor_raw for details''',
        type='boolean'),
    Config('timeout', '1200', r'''
        maximum amount of time to allow for compact in seconds. The
        actual amount of time spent in compact may exceed the configured
        value. A value of zero disables the timeout''',
        type='int'),
]),
'WT_CONNECTION.close' : Method([
    Config('leak_memory', 'false', r'''
        don't free memory during close''',
        type='boolean'),
]),
'WT_CONNECTION.reconfigure' : Method(
    connection_reconfigure_log_configuration +\
    connection_reconfigure_statistics_log_configuration +\
    connection_runtime_config
),
'WT_CONNECTION.set_file_system' : Method([]),

'WT_CONNECTION.load_extension' : Method([
    Config('config', '', r'''
        configuration string passed to the entry point of the
        extension as its WT_CONFIG_ARG argument'''),
    Config('early_load', 'false', r'''
        whether this extension should be loaded at the beginning of
        ::wiredtiger_open. Only applicable to extensions loaded via the
        wiredtiger_open configurations string''',
        type='boolean'),
    Config('entry', 'wiredtiger_extension_init', r'''
        the entry point of the extension, called to initialize the
        extension when it is loaded.  The signature of the function
        must match ::wiredtiger_extension_init'''),
    Config('terminate', 'wiredtiger_extension_terminate', r'''
        an optional function in the extension that is called before
        the extension is unloaded during WT_CONNECTION::close.  The
        signature of the function must match
        ::wiredtiger_extension_terminate'''),
]),

'WT_CONNECTION.open_session' : Method(session_config),

'WT_SESSION.reconfigure' : Method(session_config),

# There are 4 variants of the wiredtiger_open configurations.
# wiredtiger_open:
#    Configuration values allowed in the application's configuration
#    argument to the wiredtiger_open call.
# wiredtiger_open_basecfg:
#    Configuration values allowed in the WiredTiger.basecfg file (remove
# creation-specific configuration strings and add a version string).
# wiredtiger_open_usercfg:
#    Configuration values allowed in the WiredTiger.config file (remove
# creation-specific configuration strings).
# wiredtiger_open_all:
#    All of the above configuration values combined
'wiredtiger_open' : Method(wiredtiger_open),
'wiredtiger_open_basecfg' : Method(wiredtiger_open_common + [
    Config('version', '(major=0,minor=0)', r'''
        the file version'''),
]),
'wiredtiger_open_usercfg' : Method(wiredtiger_open_common),
'wiredtiger_open_all' : Method(wiredtiger_open + [
    Config('version', '(major=0,minor=0)', r'''
        the file version'''),
]),
}<|MERGE_RESOLUTION|>--- conflicted
+++ resolved
@@ -537,11 +537,7 @@
         automatically archive unneeded log files''',
         type='boolean'),
     Config('prealloc', 'true', r'''
-<<<<<<< HEAD
-        pre-allocate log files.''',
-=======
         pre-allocate log files''',
->>>>>>> deeb0f58
         type='boolean'),
     Config('zero_fill', 'false', r'''
         manually write zeroes into log files''',
